--- conflicted
+++ resolved
@@ -26,14 +26,9 @@
 
 solve_bin = os.path.join(os.path.dirname(hatchet.__file__), 'solve')
 
-<<<<<<< HEAD
 commands = ('count-reads', 'count-reads-fw', 'genotype-snps', 'count-alleles', 'combine-counts',
             'combine-counts-fw', 'cluster-bins', 'plot-bins','compute-cn', 'plot-cn', 'run',
-            'PhasePrep', 'Phase', 'cluster-bins-kde')
-=======
-commands = ('count-reads', 'genotype-snps', 'count-alleles', 'combine-counts', 'cluster-bins', 'plot-bins',
-            'compute-cn', 'plot-cn', 'run', 'preprocess', 'countPos', 'kdeBB', 'abin', 'array', 'download-panel', 'phase-snps')
->>>>>>> 93e45367
+            'download-panel', 'phase-snps', 'cluster-bins-kde')
 
 def print_usage():
     print('HATCHet v' + hatchet.__version__)
