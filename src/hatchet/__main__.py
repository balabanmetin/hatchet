--- conflicted
+++ resolved
@@ -7,7 +7,6 @@
 import os.path
 import warnings
 import hatchet
-<<<<<<< HEAD
 
 from hatchet.utils.preprocess import main as preprocess
 from hatchet.utils.countPos import main as countPos
@@ -23,23 +22,13 @@
 from hatchet.bin.HATCHet import main as compute_cn
 from hatchet.utils.plot_cn import main as plot_cn
 from hatchet.utils.run import main as run
-=======
-from hatchet.utils.binBAM import main as binBAM
-from hatchet.utils.SNPCaller import main as SNPCaller
 from hatchet.utils.PhasePrep import main as PhasePrep
 from hatchet.utils.Phase import main as Phase
-from hatchet.utils.deBAF import main as deBAF
-from hatchet.utils.comBBo import main as comBBo
-from hatchet.utils.cluBB import main as cluBB
-from hatchet.utils.BBot import main as BBot
-from hatchet.bin.HATCHet import main as solve
-from hatchet.utils.BBeval import main as BBeval
->>>>>>> 1c990e01
 
 solve_bin = os.path.join(os.path.dirname(hatchet.__file__), 'solve')
 
 commands = ('count-reads', 'genotype-snps', 'count-alleles', 'combine-counts', 'cluster-bins', 'plot-bins',
-            'compute-cn', 'plot-cn', 'run', 'preprocess', 'countPos', 'kdeBB', 'abin', 'array')
+            'compute-cn', 'plot-cn', 'run', 'preprocess', 'countPos', 'kdeBB', 'abin', 'array', 'PhasePrep', 'Phase')
 
 def print_usage():
     print('HATCHet v' + hatchet.__version__)
@@ -47,7 +36,6 @@
     print('\nThe following commands are supported:\n ' + '\n '.join(commands))
 
 
-<<<<<<< HEAD
 def main():
     # support for old command names as they've been used in earlier versions of HATCHet
     aliases = {
@@ -61,9 +49,6 @@
         'BBeval': 'plot-cn'
     }
 
-=======
-    commands = ('binBAM', 'SNPCaller', 'PhasePrep', 'Phase', 'deBAF', 'comBBo', 'cluBB', 'BBot', 'solve', 'BBeval')
->>>>>>> 1c990e01
     if len(sys.argv) < 2:
         print_usage()
         sys.exit(0)
