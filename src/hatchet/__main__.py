"""
The HATCHet package can be run as a module by invoking it as:
python -m hatchet <command> <arguments> ..
"""

import sys
import os.path
import warnings
import hatchet
<<<<<<< HEAD
from hatchet.utils.binBAM import main as binBAM
from hatchet.utils.SNPCaller import main as SNPCaller
from hatchet.utils.deBAF import main as deBAF
from hatchet.utils.comBBo import main as comBBo
from hatchet.utils.cluBB import main as cluBB
from hatchet.utils.BBot import main as BBot
from hatchet.bin.HATCHet import main as solve
from hatchet.utils.BBeval import main as BBeval
from hatchet.utils.preprocess import main as preprocess
from hatchet.utils.countPos import main as countPos
from hatchet.utils.cluBB_KDE import main as kdeBB
from hatchet.utils.adaptiveBin import main as abin
from hatchet.utils.formArray import main as array
=======
from hatchet.utils.count_reads import main as count_reads
from hatchet.utils.genotype_snps import main as genotype_snps
from hatchet.utils.count_alleles import main as count_alleles
from hatchet.utils.combine_counts import main as combine_counts
from hatchet.utils.cluster_bins import main as cluster_bins
from hatchet.utils.plot_bins import main as plot_bins
from hatchet.bin.HATCHet import main as compute_cn
from hatchet.utils.plot_cn import main as plot_cn
from hatchet.utils.run import main as run
>>>>>>> 9b52f695

solve_bin = os.path.join(os.path.dirname(hatchet.__file__), 'solve')

commands = ('count-reads', 'genotype-snps', 'count-alleles', 'combine-counts', 'cluster-bins', 'plot-bins',
            'compute-cn', 'plot-cn', 'run')


def print_usage():
    print('HATCHet v' + hatchet.__version__)
    print('Usage: hatchet <command> <arguments ..>')
    print('\nThe following commands are supported:\n ' + '\n '.join(commands))


<<<<<<< HEAD
    commands = ('binBAM', 'SNPCaller', 'deBAF', 'comBBo', 'cluBB', 'BBot', 'solve', 'BBeval', 
                'preprocess', 'countPos', 'kdeBB', 'abin', 'array')
=======
def main():
    # support for old command names as they've been used in earlier versions of HATCHet
    aliases = {
        'binBAM': 'count-reads',
        'SNPCaller': 'genotype-snps',
        'deBAF': 'count-alleles',
        'comBBo': 'combine-counts',
        'cluBB': 'cluster-bins',
        'BBot': 'plot-bins',
        'solve': 'compute-cn',
        'BBeval': 'plot-cn'
    }

>>>>>>> 9b52f695
    if len(sys.argv) < 2:
        print_usage()
        sys.exit(0)

    command = sys.argv[1]
    args = sys.argv[2:]

<<<<<<< HEAD
    if command not in commands:
        print('The following commands are supported: ' + ' '.join(commands))
=======
    if command in aliases:
        msg = f'The HATCHet command "{command}" has been replaced by "{aliases[command]}" and will be absent in ' \
              f'future releases. Please update your scripts accordingly.'
        warnings.warn(msg, FutureWarning)
    elif command not in commands:
        print_usage()
>>>>>>> 9b52f695
        sys.exit(1)

    command = aliases.get(command, command)
    if command != 'compute-cn':
        command = command.replace('-', '_')
        globals()[command](args)
    else:
        compute_cn([solve_bin] + args)


if __name__ == '__main__':
    sys.exit(main())<|MERGE_RESOLUTION|>--- conflicted
+++ resolved
@@ -7,21 +7,12 @@
 import os.path
 import warnings
 import hatchet
-<<<<<<< HEAD
-from hatchet.utils.binBAM import main as binBAM
-from hatchet.utils.SNPCaller import main as SNPCaller
-from hatchet.utils.deBAF import main as deBAF
-from hatchet.utils.comBBo import main as comBBo
-from hatchet.utils.cluBB import main as cluBB
-from hatchet.utils.BBot import main as BBot
-from hatchet.bin.HATCHet import main as solve
-from hatchet.utils.BBeval import main as BBeval
+
 from hatchet.utils.preprocess import main as preprocess
 from hatchet.utils.countPos import main as countPos
 from hatchet.utils.cluBB_KDE import main as kdeBB
 from hatchet.utils.adaptiveBin import main as abin
 from hatchet.utils.formArray import main as array
-=======
 from hatchet.utils.count_reads import main as count_reads
 from hatchet.utils.genotype_snps import main as genotype_snps
 from hatchet.utils.count_alleles import main as count_alleles
@@ -31,13 +22,11 @@
 from hatchet.bin.HATCHet import main as compute_cn
 from hatchet.utils.plot_cn import main as plot_cn
 from hatchet.utils.run import main as run
->>>>>>> 9b52f695
 
 solve_bin = os.path.join(os.path.dirname(hatchet.__file__), 'solve')
 
 commands = ('count-reads', 'genotype-snps', 'count-alleles', 'combine-counts', 'cluster-bins', 'plot-bins',
-            'compute-cn', 'plot-cn', 'run')
-
+            'compute-cn', 'plot-cn', 'run', 'preprocess', 'countPos', 'kdeBB', 'abin', 'array')
 
 def print_usage():
     print('HATCHet v' + hatchet.__version__)
@@ -45,10 +34,6 @@
     print('\nThe following commands are supported:\n ' + '\n '.join(commands))
 
 
-<<<<<<< HEAD
-    commands = ('binBAM', 'SNPCaller', 'deBAF', 'comBBo', 'cluBB', 'BBot', 'solve', 'BBeval', 
-                'preprocess', 'countPos', 'kdeBB', 'abin', 'array')
-=======
 def main():
     # support for old command names as they've been used in earlier versions of HATCHet
     aliases = {
@@ -62,7 +47,6 @@
         'BBeval': 'plot-cn'
     }
 
->>>>>>> 9b52f695
     if len(sys.argv) < 2:
         print_usage()
         sys.exit(0)
@@ -70,17 +54,12 @@
     command = sys.argv[1]
     args = sys.argv[2:]
 
-<<<<<<< HEAD
-    if command not in commands:
-        print('The following commands are supported: ' + ' '.join(commands))
-=======
     if command in aliases:
         msg = f'The HATCHet command "{command}" has been replaced by "{aliases[command]}" and will be absent in ' \
               f'future releases. Please update your scripts accordingly.'
         warnings.warn(msg, FutureWarning)
     elif command not in commands:
         print_usage()
->>>>>>> 9b52f695
         sys.exit(1)
 
     command = aliases.get(command, command)
