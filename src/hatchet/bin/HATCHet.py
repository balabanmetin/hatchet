#!/usr/bin/python3

import os
import sys
import argparse
import shutil
import subprocess
import multiprocessing as mp
import shlex
from collections import Counter

from hatchet import config


def parsing_arguments(args=None):
    """
    Parse command line arguments
    Returns:
    """
    description = ""
    parser = argparse.ArgumentParser(
        description=description, formatter_class=argparse.RawTextHelpFormatter)
    parser.add_argument("SOLVER", help="Path to the executable solver")
<<<<<<< HEAD
    parser.add_argument("-i", "--input", type=str, required=True,
                        help="Prefix path to seg and bbc input files (required)")
    parser.add_argument("-x", "--runningdir", type=str, required=False,
                        default="./", help="Running directory (default: ./)")
    parser.add_argument("-n", "--clones", type=str, required=False, default="2,8",
                        help="Either an estimated number of clones or an interval where the\nnumber of clones should be looked for given in the form LOWER,UPPER where LOWER and UPPER are two integer defining the interval (default: 2,8)")
    parser.add_argument("-f", "--noampdel", action='store_true', default=False, required=False,
                        help="Remove amp-del assumption where each mutated allele of every segment can be either amplified or deleted in all tumor clones w.r.t. base (2 for diploid and 4 for tetraploid) (default: use assumption)")
    parser.add_argument("-c", "--clonal", type=str, required=False, default=None,
                        help="Clonal clusters to fix for tetraploid (default: automatically inferred)")
    parser.add_argument("-d", "--cnstates", type=int, required=False, default=None,
                        help="Maximum number of distinct copy-number states for each segment (default: None, no limit)")
    parser.add_argument("-eD", "--diploidcmax", type=int, required=False, default=6,
                        help="Maximum copy-number value overall segments (default: 6, 0 means inferred from scaled fractional copy numbers)")
    parser.add_argument("-eT", "--tetraploidcmax", type=int, required=False, default=12,
                        help="Maximum copy-number value overall segments (default: 12, 0 means inferred from scaled fractional copy numbers)")
    parser.add_argument("-ts", "--minsize", type=float, required=False, default=0.008,
                        help="The minimum proportion of covered genome for potential clonal clusters (default: 0.008)")
    parser.add_argument("-tc", "--minchrs", type=int, required=False, default=1,
                        help="The minimum number of covered chromosomes for potential clonal clusters (default: 1)")
    parser.add_argument("-td", "--maxneutralshift", type=float, required=False, default=0.1,
                        help="Maximum BAF shift for neutral cluster used to automatically infer the diploid/tetraploid cluster (default: 0.1)")
    parser.add_argument("--merge", action='store_true', default=False,
                        required=False, help="Merge the clusters (default: false)")
    parser.add_argument("-mR", "--mergeRDR", type=float, required=False, default=0.08,
                        help="RDR tolerance used for finding the clonal copy numbers (default: 0.08)")
    parser.add_argument("-mB", "--mergeBAF", type=float, required=False, default=0.04,
                        help="BAF tolerance used for finding the clonal copy numbers (default: 0.04)")
    parser.add_argument("-l", "--limitinc", type=float, required=False, default=None,
                        help="Upper bound to the relative increase of objective function. When there are significant small CNAs, their effect on the objective function may be confounded by only larger events, use this value to limit the relative increase of OBJ so that fitting small CNAs is more considered (default: None)")
    parser.add_argument("-g", "--ghostprop", type=float, required=False, default=0.3,
                        help="Increasing proportion used to compute the value of the first ghost point added in the solution selection (default: 0.3)")
    parser.add_argument("-tR", "--toleranceRDR", type=float, required=False, default=0.08,
                        help="RDR tolerance used for finding the clonal copy numbers (default: 0.08)")
    parser.add_argument("-tB", "--toleranceBAF", type=float, required=False, default=0.04,
                        help="BAF tolerance used for finding the clonal copy numbers (default: 0.04)")
    parser.add_argument("-p", "--seeds", type=int, required=False, default=400,
                        help="Number of seeds for coordinate-descent method (default: 400)")
    parser.add_argument("-j", "--jobs", type=int, required=False, default=mp.cpu_count(),
                        help="Number of parallel jobs (default: maximum available on the machine)")
    parser.add_argument("-r", "--randomseed", type=int, required=False,
                        default=None, help="Random seed (default: None)")
    parser.add_argument("-s", "--timelimit", type=int, required=False,
                        default=None, help="Time limit for each ILP run (default: None)")
    parser.add_argument("-m", "--memlimit", type=int, required=False,
                        default=None, help="Memory limit for each ILP run (default: None)")
    parser.add_argument("-u", "--minprop", type=float, required=False, default=0.03,
                        help="Minimum clone proporion in each sample (default: 0.03)")
    parser.add_argument("--maxiterations", type=int, required=False, default=None,
                        help="Maximum number of iterations composed of C-step/U-step for each seed (default: 10)")
    parser.add_argument("--mode", type=int, required=False, default=2,
                        help="Solving mode among: Coordinate Descent + exact ILP (0), exact ILP only (1), and Coordinate-descent only (2) (default: 2)")
    parser.add_argument("--diploid", action='store_true', default=False, required=False,
                        help="Force the tumor clones to be diploid without WGD (default: false)")
    parser.add_argument("--tetraploid", action='store_true', default=False, required=False,
                        help="Force the tumor clones to be tetraploid with an occured WGD (default: false)")
    parser.add_argument("-v", "--verbosity", type=int, required=False, default=2,
                        help="Level of verbosity among: none (0), essential (1), verbose (2), and debug (3) (default: 1)")
=======
    parser.add_argument("-i","--input", type=str, required=True, help="Prefix path to seg and bbc input files (required)")
    parser.add_argument("-x","--runningdir", type=str, required=False, default=config.solver.runningdir, help="Running directory (default: ./)")
    parser.add_argument("-n","--clones", type=str, required=False, default=config.solver.clones, help="Either an estimated number of clones or an interval where the\nnumber of clones should be looked for given in the form LOWER,UPPER where LOWER and UPPER are two integer defining the interval (default: 2,8)")
    parser.add_argument("-f","--noampdel", action='store_true', default=config.solver.noampdel, required=False, help="Remove amp-del assumption where each mutated allele of every segment can be either amplified or deleted in all tumor clones w.r.t. base (2 for diploid and 4 for tetraploid) (default: use assumption)")
    parser.add_argument("-c","--clonal", type=str, required=False, default=config.solver.clonal, help="Clonal clusters to fix for tetraploid (default: automatically inferred)")
    parser.add_argument("-d","--cnstates", type=int, required=False, default=config.solver.cnstates, help="Maximum number of distinct copy-number states for each segment (default: None, no limit)")
    parser.add_argument("-eD","--diploidcmax", type=int, required=False, default=config.solver.diploidcmax, help="Maximum copy-number value overall segments (default: 6, 0 means inferred from scaled fractional copy numbers)")
    parser.add_argument("-eT","--tetraploidcmax", type=int, required=False, default=config.solver.tetraploidcmax, help="Maximum copy-number value overall segments (default: 12, 0 means inferred from scaled fractional copy numbers)")
    parser.add_argument("-ts","--minsize", type=float, required=False, default=config.solver.minsize, help="The minimum proportion of covered genome for potential clonal clusters (default: 0.008)")
    parser.add_argument("-tc","--minchrs", type=int, required=False, default=config.solver.minchrs, help="The minimum number of covered chromosomes for potential clonal clusters (default: 1)")
    parser.add_argument("-td","--maxneutralshift", type=float, required=False, default=config.solver.maxneutralshift, help="Maximum BAF shift for neutral cluster used to automatically infer the diploid/tetraploid cluster (default: 0.1)")
    parser.add_argument("--merge", action='store_true', default=config.solver.merge, required=False, help="Merge the clusters (default: false)")
    parser.add_argument("-mR","--mergeRDR", type=float, required=False, default=config.solver.mergerdr, help="RDR tolerance used for finding the clonal copy numbers (default: 0.08)")
    parser.add_argument("-mB","--mergeBAF", type=float, required=False, default=config.solver.mergebaf, help="BAF tolerance used for finding the clonal copy numbers (default: 0.04)")
    parser.add_argument("-l", "--limitinc", type=float, required=False, default=config.solver.limitinc, help="Upper bound to the relative increase of objective function. When there are significant small CNAs, their effect on the objective function may be confounded by only larger events, use this value to limit the relative increase of OBJ so that fitting small CNAs is more considered (default: None)")
    parser.add_argument("-g", "--ghostprop", type=float, required=False, default=config.solver.ghostprop, help="Increasing proportion used to compute the value of the first ghost point added in the solution selection (default: 0.3)")
    parser.add_argument("-tR","--toleranceRDR", type=float, required=False, default=config.solver.tolerancerdr, help="RDR tolerance used for finding the clonal copy numbers (default: 0.08)")
    parser.add_argument("-tB","--toleranceBAF", type=float, required=False, default=config.solver.tolerancebaf, help="BAF tolerance used for finding the clonal copy numbers (default: 0.04)")
    parser.add_argument("-p","--seeds", type=int, required=False, default=config.solver.seeds, help="Number of seeds for coordinate-descent method (default: 400)")
    parser.add_argument("-j","--jobs", type=int, required=False, default=config.solver.jobs, help="Number of parallel jobs (default: maximum available on the machine)")
    parser.add_argument("-r","--randomseed", type=int, required=False, default=config.solver.randomseed, help="Random seed (default: None)")
    parser.add_argument("-s","--timelimit", type=int, required=False, default=config.solver.timelimit, help="Time limit for each ILP run (default: None)")
    parser.add_argument("-m","--memlimit", type=int, required=False, default=config.solver.memlimit, help="Memory limit for each ILP run (default: None)")
    parser.add_argument("-u","--minprop", type=float, required=False, default=config.solver.minprop, help="Minimum clone proporion in each sample (default: 0.03)")
    parser.add_argument("--maxiterations", type=int, required=False, default=config.solver.maxiterations, help="Maximum number of iterations composed of C-step/U-step for each seed (default: 10)")
    parser.add_argument("--mode", type=int, required=False, default=config.solver.mode, help="Solving mode among: Coordinate Descent + exact ILP (0), exact ILP only (1), and Coordinate-descent only (2) (default: 2)")
    parser.add_argument("--diploid", action='store_true', default=config.solver.diploid, required=False, help="Force the tumor clones to be diploid without WGD (default: false)")
    parser.add_argument("--tetraploid", action='store_true', default=config.solver.tetraploid, required=False, help="Force the tumor clones to be tetraploid with an occured WGD (default: false)")
    parser.add_argument("-v","--verbosity", type=int, required=False, default=config.solver.verbosity, help="Level of verbosity among: none (0), essential (1), verbose (2), and debug (3) (default: 1)")
>>>>>>> 8e72a2f2
    args = parser.parse_args(args)

    if not os.path.isfile(args.SOLVER):
        raise ValueError(error("Solver not found in {}!".format(args.SOLVER)))
    clusters = args.input + '.seg'
    if not os.path.isfile(clusters):
        raise ValueError(error("SEG file {} not found!".format(clusters)))
    bbc = args.input + '.bbc'
    if not os.path.isfile(bbc):
        raise ValueError(error("BBC file {} not found!".format(bbc)))

    ln = -1
    un = -1
    if args.clones.isdigit():
        ln = int(args.clones)
        un = int(args.clones)
    else:
        parsed = args.clones.split(',')
        if len(parsed) != 2 or not parsed[0].isdigit() or not parsed[1].isdigit():
            raise ValueError(
                error("Wrong format for interval of clone numbers!"))
        else:
            ln = int(parsed[0])
            un = int(parsed[1])
    if ln < 2:
        raise ValueError(error(
            "The lower bound in the number of clones must be greater or equal than 2!"))

    if args.cnstates != None and args.cnstates <= 0:
        raise ValueError(error(
            "The maximum number of copy-number states should be default None or a positive non-zero integer!"))
    if args.diploidcmax == 0:
        args.diploidcmax = None
    if args.diploidcmax != None and args.diploidcmax <= 0:
        raise ValueError(
            error("The maximum diploid copy number a positive non-zero integer!"))
    if args.tetraploidcmax == 0:
        args.tetraploidcmax = None
    if args.tetraploidcmax != None and args.tetraploidcmax <= 0:
        raise ValueError(
            error("The maximum tetraploid copy number a positive non-zero integer!"))
    if args.minsize < 0.0 or args.minsize > 1.0:
        raise ValueError(error(
            "The genome-size proportions for potential clonal clusters must be in [0, 1]!"))
    if args.minchrs < 0 or args.minchrs > 22:
        raise ValueError(error(
            "The number of chromosomes for potential clonal clusters must be in {0, .., 22}!"))
    if args.maxneutralshift < 0.0 or args.maxneutralshift > 1.0:
        raise ValueError(
            error("The maximum BAF shift for neutral cluster must be in [0, 1]!"))
    if args.toleranceRDR < 0.0 or args.toleranceRDR > 1.0:
        raise ValueError(
            error("The RDR tolerance for finding clonal copy numbers must be in [0, 1]!"))
    if args.toleranceBAF < 0.0 or args.toleranceBAF > 1.0:
        raise ValueError(
            error("The BAF tolerance for finding clonal copy numbers must be in [0, 1]!"))
    if args.mergeRDR < 0.0 or args.mergeRDR > 1.0:
        raise ValueError(
            error("The RDR tolerance for merging clusters must be in [0, 1]!"))
    if args.mergeBAF < 0.0 or args.mergeBAF > 1.0:
<<<<<<< HEAD
        raise ValueError(
            error("The BAF tolerance for merging clusters must be in [0, 1]!"))
    if args.limitinc is not None and args.limitinc < 0.0 or args.limitinc > 1.0:
=======
        raise ValueError(error("The BAF tolerance for merging clusters must be in [0, 1]!"))
    if args.limitinc is not None and (args.limitinc < 0.0 or args.limitinc > 1.0):
>>>>>>> 8e72a2f2
        raise ValueError(error("The increasing limit must be in [0, 1]!"))
    if args.ghostprop < 0.0 or args.ghostprop > 1.0:
        raise ValueError(
            error("The increasing proportion of the ghost point must be in [0, 1]!"))
    if args.seeds <= 0:
        raise ValueError(
            error("The number of seeds should be a positive non-zero integer"))
    if args.jobs is not None and args.jobs <= 0:
        raise ValueError(
            error("The number of jobs should be a positive non-zero integer"))
    if args.randomseed != None and args.randomseed <= 0:
        raise ValueError(
            error("The random seed should be a positive non-zero integer or default None!"))
    if args.timelimit != None and args.timelimit <= 0:
        raise ValueError(
            error("The time limit should be a positive non-zero integer or default None!"))
    if args.memlimit != None and args.memlimit <= 0:
        raise ValueError(
            error("The memory limit should be a positive non-zero integer or default None!"))
    if args.minprop != None and (args.minprop < 0 or args.minprop > 0.3):
        raise ValueError(
            error("The minimum proportion of clones on each sample must be in [0, 0.3]"))
    if args.maxiterations != None and args.maxiterations < 0:
        raise ValueError(
            error("The max-iteration number must be a positive integer!"))
    if args.mode != None and (args.mode != 0 and args.mode != 1 and args.mode != 2):
        raise ValueError(error("The mode integer must be in \{0, 1, 2\}!"))

    if args.diploid and args.tetraploid:
        raise ValueError(
            error("Diploid and tetraploid cannot be forced at the same time!"))

    if not os.path.isdir(args.runningdir):
        raise ValueError(error("Running directory not found!"))
    if not 0 <= args.verbosity <= 3:
        raise ValueError(
            error("The verbosity level must be a value within 0,1,2,3!"))

    return {"solver": args.SOLVER,
            "input": args.input,
            "seg": clusters,
            "bbc": bbc,
            "ln": ln,
            "un": un,
            "clonal": args.clonal,
            "ampdel": not args.noampdel,
            "d": args.cnstates,
            "eD": args.diploidcmax,
            "eT": args.tetraploidcmax,
            "ts": args.minsize,
            "tc": args.minchrs,
            "td": args.maxneutralshift,
            "tR": args.toleranceRDR,
            "tB": args.toleranceBAF,
            "mR": args.mergeRDR,
            "mB": args.mergeBAF,
            "limit": args.limitinc,
            "g": args.ghostprop,
            "p": args.seeds,
            "j": args.jobs,
            "r": args.randomseed,
            "s": args.timelimit,
            "m": args.memlimit,
            "u": args.minprop,
            "f": args.maxiterations,
            "M": args.mode,
            "x": args.runningdir,
            "diploid": args.diploid,
            "tetraploid": args.tetraploid,
            "v": args.verbosity}


def main(args=None):
    sys.stderr.write(log("# Checking and parsing input arguments\n"))
    args = parsing_arguments(args)
    if args['v'] >= 2:
        sys.stdout.write(
            info("\n".join(["## {}:\t{}".format(key, args[key]) for key in args]) + '\n'))

    sys.stderr.write(log("# Reading and parsing clustered bins in BBC file\n"))
    bbc, bsamples = readBBC(args["bbc"])

    sys.stderr.write(log("# Reading and parsing bin clusters in SEG file\n"))
    seg, ssamples = readSEG(args["seg"])

    assert bsamples == ssamples, error(
        "Samples in BBC files does not match the ones in SEG file!")
    samples = ssamples

    sys.stderr.write(log("# Computing the cluster sizes\n"))
    size = computeSizes(seg=seg, bbc=bbc, samples=samples)

    sys.stderr.write(log(
        "# Filtering clusters based on covered genome size and covered chromosomes\n"))
    fbbc, fseg = filtering(bbc=bbc, seg=seg, size=size,
                           ts=args["ts"], tc=args["tc"], mB=args["mB"], mR=args["mR"], samples=samples, v=args["v"])

    sys.stderr.write(log("# Finding the neutral diploid/tetraploid cluster\n"))
    neutral = findNeutralCluster(
        seg=fseg, size=size, td=args["td"], samples=samples, v=args["v"])

    if not args['diploid'] and not args['tetraploid']:
        sys.stderr.write(log("# Running diploid\n"))
        diploidObjs = runningDiploid(neutral=neutral, args=args)

        if args['clonal'] is None:
<<<<<<< HEAD
            sys.stderr.write(
                log("# Finding clonal clusters and their copy numbers\n"))
            clonal, scale = findClonalClusters(
                fseg=fseg, neutral=neutral, size=size, tB=args['tB'], tR=args['tR'], samples=samples, v=args['v'])
        else:
            sys.stderr.write(log("# Parsing given clonal copy numbers\n"))
            clonal, scale = parseClonalClusters(
                clonal=args['clonal'], fseg=fseg, neutral=neutral, size=size, samples=samples, v=args['v'])
=======
            sys.stderr.write(log("# Finding clonal clusters and their copy numbers\n"))
            clonal, scale = findClonalClusters(fseg=fseg, neutral=neutral, size=size, tB=args['tB'], tR=args['tR'], samples=samples, v=args['v'])
        else:
            sys.stderr.write(log("# Parsing given clonal copy numbers\n"))
            clonal, scale = parseClonalClusters(clonal=args['clonal'], fseg=fseg, neutral=neutral, size=size, samples=samples, v=args['v'])
>>>>>>> 8e72a2f2

        if len(clonal) > 0:
            sys.stderr.write(log("# Running tetraploid\n"))
            tetraploidObjs = runningTetraploid(
                clonal=clonal, scale=scale, size=size, args=args)

            sys.stderr.write(log("# Selecting best solution\n"))
            select(diploid=diploidObjs, tetraploid=tetraploidObjs,
                   v=args['v'], rundir=args['x'], g=args["g"], limit=args['limit'])
        else:
            sys.stderr.write(warning("# No potential clonal patterns found, the input is likely to be diploid.\n If the heuristic failed to identify a clonal cluster due to high noisy in the data, there are two main parameters which user may tune:\n\t1. Increase the values of tB and tR which define the thresholds to predict the RDR and BAF of clonal clusters.\n\t2. Decrease the value of -ts which define the minimum coverage of the genome for clusters to be considered potentially clonal. As such, more clusters will be considered. \nLast, please assess the quality of the clustering through cluBB and increase the corresponding thresholds (-tR and -tB) to avoid overfitting of the data and overclustering.\n"))

            sys.stderr.write(log("# Selecting best diploid solution\n"))
            selectDiploid(
                diploid=diploidObjs, v=args['v'], rundir=args['x'], g=args["g"], limit=args['limit'])

    elif args['diploid']:
        sys.stderr.write(log("# Running diploid\n"))
        diploidObjs = runningDiploid(neutral=neutral, args=args)

        sys.stderr.write(log("# Selecting best diploid solution\n"))
        selectDiploid(diploid=diploidObjs,
                      v=args['v'], rundir=args['x'], g=args["g"], limit=args['limit'])

    elif args['tetraploid']:
        if args['clonal'] is None:
<<<<<<< HEAD
            sys.stderr.write(
                log("# Finding clonal clusters and their copy numbers\n"))
            clonal, scale = findClonalClusters(
                fseg=fseg, neutral=neutral, size=size, tB=args['tB'], tR=args['tR'], samples=samples, v=args['v'])
        else:
            sys.stderr.write(log("# Parsing given clonal copy numbers\n"))
            clonal, scale = parseClonalClusters(
                clonal=args['clonal'], fseg=fseg, neutral=neutral, size=size, samples=samples, v=args['v'])
=======
            sys.stderr.write(log("# Finding clonal clusters and their copy numbers\n"))
            clonal, scale = findClonalClusters(fseg=fseg, neutral=neutral, size=size, tB=args['tB'], tR=args['tR'], samples=samples, v=args['v'])
        else:
            sys.stderr.write(log("# Parsing given clonal copy numbers\n"))
            clonal, scale = parseClonalClusters(clonal=args['clonal'], fseg=fseg, neutral=neutral, size=size, samples=samples, v=args['v'])
>>>>>>> 8e72a2f2

        if len(clonal) > 0:
            sys.stderr.write(log("# Running tetraploid\n"))
            tetraploidObjs = runningTetraploid(
                clonal=clonal, scale=scale, size=size, args=args)

            sys.stderr.write(log("# Selecting best tetraploid solution\n"))
            selectTetraploid(tetraploid=tetraploidObjs,
                             v=args['v'], rundir=args['x'], g=args["g"], limit=args['limit'])
        else:
            sys.stderr.write(warning("# No potential clonal patterns found, the input is likely to be diploid.\n If the heuristic failed to identify a clonal cluster due to high noisy in the data, there are two main parameters which user may tune:\n\t1. Increase the values of tB and tR which define the thresholds to predict the RDR and BAF of clonal clusters.\n\t2. Decrease the value of -ts which define the minimum coverage of the genome for clusters to be considered potentially clonal. As such, more clusters will be considered. \nLast, please assess the quality of the clustering through cluBB and increase the corresponding thresholds (-tR and -tB) to avoid overfitting of the data and overclustering.\n"))


def readBBC(filename):
    samples = set()
    bbc = {}
    with open(filename, 'r') as f:
        for line in f:
            parsed = line.strip().split()
            if len(parsed) == 11 and line[0] != '#':
                chro = str(parsed[0])
                start = int(parsed[1])
                end = int(parsed[2])
                sample = str(parsed[3])
                if chro not in bbc:
                    bbc[chro] = {}
                if (start, end) not in bbc[chro]:
                    bbc[chro][start, end] = {}
                if sample not in bbc[chro][start, end]:
                    bbc[chro][start, end][sample] = {}
                bbc[chro][start, end][sample]['rdr'] = float(parsed[4])
                bbc[chro][start, end][sample]['snps'] = int(parsed[5])
                bbc[chro][start, end][sample]['cov'] = float(parsed[6])
                bbc[chro][start, end][sample]['alpha'] = int(parsed[7])
                bbc[chro][start, end][sample]['beta'] = int(parsed[8])
                bbc[chro][start, end][sample]['baf'] = float(parsed[9])
                bbc[chro][start, end][sample]['cluster'] = str(parsed[10])
                samples.add(sample)
            elif line[0] != '#' and len(parsed) > 0:
                raise ValueError(
                    error('Found a bad-formatted line: "{}"'.format(line)))

    for c in bbc:
        for seg in bbc[c]:
            for p in samples:
                assert p in bbc[c][seg], error(
                    "ERROR: bin ({}:{}-{}) not defined in sample {}".format(c, seg[0], seg[1], p))

    return bbc, samples


def readSEG(filename):
    samples = set()
    seg = {}
    with open(filename, 'r') as f:
        for line in f:
            parsed = line.strip().split()
            if len(parsed) == 9 and line[0] != '#':
                idx = str(parsed[0])
                sample = str(parsed[1])
                if idx not in seg:
                    seg[idx] = {}
                if sample not in seg[idx]:
                    seg[idx][sample] = {}
                seg[idx][sample]['bins'] = int(parsed[2])
                seg[idx][sample]['rdr'] = float(parsed[3])
                seg[idx][sample]['snps'] = int(parsed[4])
                seg[idx][sample]['cov'] = float(parsed[5])
                seg[idx][sample]['alpha'] = int(parsed[6])
                seg[idx][sample]['beta'] = int(parsed[7])
                seg[idx][sample]['baf'] = float(parsed[8])
                samples.add(sample)
            elif line[0] != '#' and len(parsed) > 0:
                raise ValueError(
                    error('Found a bad-formatted line: "{}"'.format(line)))

    for i in seg:
        for p in samples:
            assert p in seg[i], error(
                "ERROR: cluster {} not defined in sample {}".format(i, p))

    return seg, samples


def computeSizes(seg, bbc, samples):
    sample = list(samples)[0]
    size = {idx: sum(float(b[1] - b[0]) for c in bbc for b in bbc[c]
                     if bbc[c][b][sample]['cluster'] == idx) for idx in seg}
    for idx in seg:
        for p in samples:
            seg[idx][p]['avgbaf'] = sum(bbc[c][b][p]['baf'] * float(b[1] - b[0])
                                        for c in bbc for b in bbc[c] if bbc[c][b][p]['cluster'] == idx) / size[idx]
    return size


def filtering(bbc, seg, size, ts, tc, mB, mR, samples, v):
    sample = list(samples)[0]
    totsize = float(sum(seg[1]-seg[0] for c in bbc for seg in bbc[c]))
    chrs = {idx: set(
        c for c in bbc for seg in bbc[c] if bbc[c][seg][sample]['cluster'] == idx) for idx in seg}
    assert sum(size[idx] for idx in size) == totsize
    printrdrbaf = (
        lambda s: '-'.join(['({}, {})'.format(seg[s][p]['rdr'], seg[s][p]['baf']) for p in samples]))

    if v >= 3:
        sys.stderr.write(debug("### Clusters and their features:\n"))
        # sys.stderr.write(debug('\n'.join(['### {}: SIZE= {}\t#CHRS= {}\t(RDR, BAF)= {}'.format(idx, size[idx], len(chrs[idx]), printrdrbaf(idx)) for idx in seg]) + '\n'))

    selected = set(idx for idx in seg)
    merge_selected = set()
    for idx in sorted(selected, key=(lambda i: size[i]), reverse=True):
        merge = None
        for ins in sorted(merge_selected, key=(lambda i: size[i]), reverse=True):
            if set(abs(seg[idx][p]['rdr']-seg[ins][p]['rdr']) <= mR and abs(seg[idx][p]['baf']-seg[ins][p]['baf']) <= mB for p in samples) == {True}:
                merge = ins
                break
        if merge is None:
            merge_selected.add(idx)
            if v >= 3:
                sys.stderr.write(debug('### {}: SIZE= {}\t#CHRS= {}\t(RDR, BAF)= {}\n'.format(
                    idx, size[idx], len(chrs[idx]), printrdrbaf(idx))))
        else:
            size[merge] += size[idx]
            chrs[merge] = chrs[merge] | chrs[idx]
            if v >= 3:
                sys.stderr.write(warning('### {} merged with {}: SIZE= {}\t#CHRS= {}\t(RDR, BAF)= {}\n'.format(
                    idx, merge, size[idx], len(chrs[idx]), printrdrbaf(idx))))
    selected = merge_selected

    selected = set(
        idx for idx in selected if size[idx] >= totsize * ts and len(chrs[idx]) >= tc)

    fbbc = {c: {seg: bbc[c][seg] for seg in bbc[c] if bbc[c]
                [seg][sample]['cluster'] in selected} for c in bbc}
    fseg = {idx: seg[idx] for idx in selected}

    if v >= 1:
        sys.stderr.write(info("# Selected clusters: " +
                              ", ".join([idx for idx in selected]) + '\n'))
    if v >= 2:
        sys.stderr.write(info("## Features of selected clusters:\n"))
        sys.stderr.write(info('\n'.join(['## {}: SIZE= {}\t#CHRS= {}\t(RDR, BAF)= {}'.format(
            idx, size[idx], len(chrs[idx]), printrdrbaf(idx)) for idx in selected]) + '\n'))

    return fbbc, fseg


def findNeutralCluster(seg, size, td, samples, v):
    selected = set(idx for idx in seg if set(
        p for p in samples if abs(0.5 - seg[idx][p]['baf']) <= td) == samples)
    if len(selected) == 0:
        raise ValueError(
            error("None potential neutral cluster found with given parameters!"))
    neutral = max(selected, key=(lambda k: size[k]))

    if v >= 2:
        sys.stderr.write(info(
            "## Cluster selected as neutral (diploid/tetraploid) is {}\n".format(neutral)))

    return neutral


def runningDiploid(neutral, args):
    results = []
    basecmd = makeBaseCMD(args, args['eD']) + \
        " -c {}".format('{}:1:1'.format(neutral))

    for n in range(args['ln'], args['un'] + 1):
        if args['v'] >= 2:
            sys.stderr.write(
                log('## Running diploid with {} clones\n'.format(n)))
        outprefix = os.path.join(args['x'], 'results.diploid.n{}'.format(n))
        results.append((n, execute(args, basecmd, n, outprefix), outprefix))

    return results


def makeBaseCMD(args, e):
    basecmd = "{} {}".format(args['solver'], args['input'])
    if args['ampdel']:
        basecmd += ' -f '
    if args['d'] is not None:
        basecmd += ' -d {}'.format(args['d'])
    if e is not None:
        basecmd += ' -e {}'.format(e)
    if args['j'] is not None:
        basecmd += ' -j {}'.format(args['j'])
    if args['p'] is not None:
        basecmd += ' -p {}'.format(args['p'])
    if args['u'] is not None:
        basecmd += ' -u {}'.format(args['u'])
    if args['m'] is not None:
        basecmd += ' -m {}'.format(args['m'])
    if args['s'] is not None:
        basecmd += ' -s {}'.format(args['s'])
    if args['f'] is not None:
        basecmd += ' -i {}'.format(args['f'])
    if args['r'] is not None:
        basecmd += ' -r {}'.format(args['r'])
    if args['M'] is not None:
        basecmd += ' -M {}'.format(args['M'])
    basecmd += ' -v 2'
    # if args['td'] is not None:
    #    basecmd += ' -t {}'.format(args['td'])
    return basecmd


def findClonalClusters(fseg, neutral, size, tB, tR, samples, v):
    topbaf = {p: float(min(fseg[idx][p]['avgbaf']
                           for idx in fseg)) for p in samples}
    heigh = {p: (abs(fseg[neutral][p]['avgbaf'] -
                     topbaf[p]) / 4.0) > tB for p in samples}

    location = {}
    level = {}
    for idx in fseg:
        locp = []
        levp = {}

        for p in samples:
            t = topbaf[p]
            n = fseg[neutral][p]['avgbaf']
            x = fseg[idx][p]['avgbaf']
            d = {'top': abs(t - x), 'mid': abs(((t + n)/2.0) - x),
                 'midbot': abs(((t + 3*n)/4.0) - x), 'bot': abs(n - x)}

            if d['top'] < d['bot'] and abs(d['top'] - d['bot']) > tB:
                levp[p] = ['top']
            elif d['bot'] < d['top'] and abs(d['top'] - d['bot']) > tB:
                levp[p] = ['bot']
            else:
                levp[p] = ['top', 'bot']

            c = argmin(d)
            locp.append(c)
            if c != 'top' and d['top'] <= tB:
                locp.append('top')
            if c != 'mid' and d['mid'] <= tB:
                locp.append('mid')
            if c != 'midbot' and d['midbot'] <= tB:
                locp.append('midbot')
            if c != 'bot' and d['bot'] <= tB:
                locp.append('bot')

        count = Counter([levv for p in samples for levv in levp[p]])
        count = sorted(count.keys(), key=(lambda x: count[x]), reverse=True)

        for lev in count:
            if False not in set(lev in levp[p] for p in samples):
                level[idx] = lev
                locp = Counter(locp)
                loc = argmax(locp)
                location[idx] = loc
                break

<<<<<<< HEAD
    clusters = sorted([idx for idx in fseg if idx != neutral and idx in location], key=(
        lambda i: size[i]), reverse=True)
    allclonal = [(2, 0), (2, 1), (3, 2), (4, 2),
                 (1, 0), (3, 0), (3, 1), (4, 0)]
=======
    clusters = sorted([idx for idx in fseg if idx != neutral and idx in location], key=(lambda i : size[i]), reverse=True)
    allclonal = [(2, 0), (2, 1), (3, 2), (4, 2), (1, 0), (3, 0), (3, 1), (4, 0), (4, 1), (5, 0)]
>>>>>>> 8e72a2f2
    found_pattern = []
    best_pattern = {}
    best_scale = ()
    best_value = 0

    for cluster in clusters:
        rightpos = sum((fseg[cluster][p]['rdr'] -
                        fseg[neutral][p]['rdr']) > tR for p in samples)
        leftpos = sum((fseg[cluster][p]['rdr'] - fseg[neutral]
                       [p]['rdr']) < -tR for p in samples)

        eqbaf = (lambda p: abs(fseg[cluster][p]
                               ['baf'] - fseg[neutral][p]['baf']) <= tB)
        eqrdr = (lambda p: abs(fseg[cluster][p]
                               ['rdr'] - fseg[neutral][p]['rdr']) <= tR)

        if True in set(eqbaf(p) and heigh[p] for p in samples):
            continue
        if True in set(eqbaf(p) and eqrdr(p) and heigh[p] for p in samples):
            continue

        if rightpos == len(samples):
            if location[cluster] == 'bot' or location[cluster] == 'midbot':
                options = [(3, 2), (4, 2)]
            elif location[cluster] == 'mid' or location[cluster] == 'top':
                options = [(4, 2), (3, 2)]
            else:
                assert False
            # if sum(abs(fseg[cluster][p]['baf'] - fseg[neutral][p]['baf']) <= tB for p in samples) == len(samples):
            #     options = [(4, 4)] + options
        elif leftpos == len(samples):
            if level[cluster] == 'top' and location[cluster] == 'top':
                options = [(2, 0)]
            elif level[cluster] == 'top':
                options = [(2, 0), (2, 1)]
            elif level[cluster] == 'bot':
                options = [(2, 1)]
            else:
                assert False
            # if sum(abs(fseg[cluster][p]['baf'] - fseg[neutral][p]['baf']) <= tB for p in samples) == len(samples):
            #     options = [(1, 1), (0, 0)] + options
        else:
            options = []
            continue

        if v >= 3:
            sys.stderr.write(debug(
                "### Potential clonal cluster {} with copy numbers {}\n".format(cluster, options)))

        regPurity = (lambda v: 1.0 if 1.0 <= v <=
                     1.05 else (0.0 if -0.05 <= v <= 0.0 else v))
        calcPurity = (lambda d, c, r: regPurity(
            float(2 * d - 2 * r) / float(2 * r + 2 * d - c * d)))
        calcScalingFactor = (lambda p, d: float(2.0 + 2.0 * p) / float(d))
        calcFraction = (lambda p, cn: float(2.0 * (1.0 - p) + sum(cn) * p))
        calcRDR = (lambda p, cn, s: calcFraction(p, cn) / float(s))
        calcBAF = (lambda p, cn: float(1.0 * (1.0 - p) +
                                       min(cn) * p) / calcFraction(p, cn))

        for opt in options:
            purity = {p: calcPurity(fseg[neutral][p]['rdr'], sum(
                opt), fseg[cluster][p]['rdr']) for p in samples}
            if False in set(0.0 <= purity[p] <= 1.0 for p in samples):
                continue
            scaling = {p: calcScalingFactor(
                purity[p], fseg[neutral][p]['rdr']) for p in samples}
            if False in set(scaling[p] >= 0.0 for p in samples):
                continue
            curr_pattern = {}
            curr_pattern[neutral] = (2, 2)
            curr_pattern[cluster] = opt
            curr_scale = (neutral, cluster)
            curr_value = size[neutral] + size[cluster]
            for cn in [a for a in allclonal if a != opt]:
                estRDR = {p: calcRDR(purity[p], cn, scaling[p])
                          for p in samples}
                estBAF = {p: calcBAF(purity[p], cn) for p in samples}
                checkRDR = (lambda r, i: set(p for p in samples if abs(
                    r[p] - fseg[i][p]['rdr']) <= tR) == samples)
                checkBAF = (lambda b, i: set(p for p in samples if abs(
                    b[p] - fseg[i][p]['baf']) <= tB) == samples)
                candidates = [idx for idx in clusters if idx not in curr_pattern and checkRDR(
                    estRDR, idx) and checkBAF(estBAF, idx)]
                if len(candidates) > 0:
                    choice = max(candidates, key=(lambda i: size[i]))
                    curr_pattern[choice] = cn
                    curr_value += size[choice]

            if v >= 2:
                if curr_pattern not in found_pattern:
                    sys.stderr.write(
                        info("## Found pattern of size {}: {}\n".format(curr_value, curr_pattern)))
            if curr_pattern not in found_pattern:
                found_pattern.append(curr_pattern)

            if curr_value > best_value:
                best_pattern = curr_pattern
                best_value = curr_value
                best_scale = curr_scale

    if v >= 1:
        sys.stderr.write(
            info("## Chosen pattern of size {}: {}\n".format(best_value, best_pattern)))

    return best_pattern, best_scale


def parseClonalClusters(clonal, fseg, neutral, size, samples, v):
    given = clonal.split(',')
    if len(given) < 2:
        raise RuntimeError(
            error('At least two clonal clusters must be provided!'))

    for e in given:
        p = e.split(':')
        if len(p) != 3:
            raise RuntimeError(error('Wrong format of clonal clusters!'))
        if p[0] not in set(fseg):
            raise RuntimeError(error(
                'A specified clonal cluster does not exist or is not selected! {}'.format(p[0])))

    tmp = given[0].split(':')
    neutral = tmp[0]
    if int(tmp[1]) != 2 or int(tmp[1]) != 2:
        raise RuntimeError(
            error('The first clonal cluster must be the neutral with copy numbers 2:2!'))
    tmp = given[1].split(':')
    second = tmp[0]
    cn = int(tmp[1]) + int(tmp[2])

    calcPurity = (lambda d, c, r: float(2 * d - 2 * r) /
                  float(2 * r + 2 * d - c * d))
    calcScalingFactor = (lambda p, d: float(2.0 + 2.0 * p) / float(d))
    calcFraction = (lambda p, cn: float(2.0 * (1.0 - p) + sum(cn) * p))

    purity = {p: calcPurity(fseg[neutral][p]['rdr'],
                            cn, fseg[second][p]['rdr']) for p in samples}
    if False in set(0.0 <= purity[p] <= 1.0 for p in samples):
        raise RuntimeError(error(
            'The specified clonal clusters do not allow for scaling because resulting purity is {}!'.format(purity)))
    scaling = {p: calcScalingFactor(
        purity[p], fseg[neutral][p]['rdr']) for p in samples}
    if False in set(scaling[p] >= 0.0 for p in samples):
        raise RuntimeError(error(
            'The specified clonal clusters do not allow for scaling because resulting scaling factor is {}!'.format(scaling)))

    pattern = {e.split(':')[0]: (int(e.split(':')[1]),
                                 int(e.split(':')[2])) for e in given}
    scale = (neutral, second)

    return pattern, scale


def runningTetraploid(clonal, scale, size, args):
    results = []
    cn = '{}:{}:{}'.format(scale[0], clonal[scale[0]][0], clonal[scale[0]][1])
    cn += ',{}:{}:{}'.format(scale[1], clonal[scale[1]]
                             [0], clonal[scale[1]][1])
    if len(clonal) > 2:
        cn = cn + ',' + ','.join(['{}:{}:{}'.format(s, clonal[s][0], clonal[s][1])
                                  for s in clonal if s not in scale])
    basecmd = makeBaseCMD(args, args['eT']) + " -c {}".format(cn)

    for n in range(args['ln'], args['un'] + 1):
        if args['v'] >= 2:
            sys.stderr.write(
                log('## Running tetraploid with {} clones\n'.format(n)))
        outprefix = os.path.join(args['x'], 'results.tetraploid.n{}'.format(n))
        results.append((n, execute(args, basecmd, n, outprefix), outprefix))

    return results


def execute(args, basecmd, n, outprefix):
    progressbar = ProgressBar(
        total=args['p'], length=min(50, args['p']), verbose=False)
    cmd = basecmd + ' -n {} -o {}'.format(n, outprefix)
    if args['v'] >= 3:
        sys.stderr.write(debug('### Running command: {}\n'.format(cmd)))

    FNULL = open(os.devnull, 'w')
<<<<<<< HEAD
    process = subprocess.Popen(shlex.split(
        cmd), stdout=FNULL, stderr=subprocess.PIPE)
=======
    process = subprocess.Popen(shlex.split(cmd), stdout=FNULL, stderr=subprocess.PIPE, universal_newlines=True)
>>>>>>> 8e72a2f2
    buffer = []

    if args['v'] >= 2:
        while True:
            nextline = process.stderr.readline().strip()
            buffer.append(nextline)
            if b';' in nextline:
                progressbar.progress(advance=True, msg="Obj value {}".format(
                    float(nextline.split()[-2][:-1])))
            if not nextline and process.poll() is not None:
                break

    stdout, stderr = process.communicate()
    exitcode = process.returncode
    if exitcode == 0:
        obj = -1
        for line in reversed(buffer):
            if b'Final objective' in line:
                for e in line.split():
                    if isfloat(e):
                        obj = float(e)
                break
        if obj >= 0:
            if args['v'] >= 1:
                sys.stderr.write(
                    info('# Best objective found with {} clones: {}\n'.format(n, obj)))
        else:
            raise RuntimeError(error(
                'Failed to parse the output of the following command because the final objective was not found: \n\t\t{}\n'.format(cmd)))
    else:
        raise RuntimeError(
            error("The following command failed: \n\t\t{}\nwith {}\n".format(cmd, buffer)))

    return obj


def select(diploid, tetraploid, v, rundir, g, limit):
    assert len(diploid) == len(tetraploid), error(
        "The number of diploid and tetraploid results must be the same")
    dscores = {}
    tscores = {}

    if len(diploid) == 1 or len(diploid) == 2:
        for dip in diploid:
            dscores[dip[0]] = dip[1]
        if v >= 2:
            sys.stderr.write(
                info('## Objective value is used as scores for diploid results\n'))
            sys.stderr.write(info('\n'.format(
                ['## Diploid with {} clones - OBJ: {} - score: {}'.format(d[0], d[1], dscores[d[0]]) for d in diploid]) + '\n'))

        for tet in tetraploid:
            tscores[tet[0]] = tet[1]
        if v >= 2:
<<<<<<< HEAD
            sys.stderr.write(
                info('## Objective value is used as scores for tetraploid results\n'))
            sys.stderr.write(info('\n'.format(['## Tetraploid with {} clones - OBJ: {} - score: {}'.format(
                t[0], t[1], tscores[d[0]]) for t in tetraploid]) + '\n'))
=======
            sys.stderr.write(info('## Objective value is used as scores for tetraploid results\n'))
            sys.stderr.write(info('\n'.format(['## Tetraploid with {} clones - OBJ: {} - score: {}'.format(t[0], t[1], tscores[t[0]]) for t in tetraploid]) + '\n'))
>>>>>>> 8e72a2f2
    else:
        for i, dip in enumerate(diploid):
            if i == 0:
                dscores[dip[0]] = forward(diploid, i, g, limit)
            elif i == len(diploid) - 1:
                dscores[dip[0]] = backward(diploid, i, g, limit)
            else:
                dscores[dip[0]] = central(diploid, i, g, limit)

        if v >= 2:
            sys.stderr.write(
                info('## Scores approximating second derivative for diploid results\n'))
            sys.stderr.write(info('\n'.join(
                ['## Diploid with {} clones - OBJ: {} - score: {}'.format(d[0], d[1], dscores[d[0]]) for d in diploid]) + '\n'))

        for i, tet in enumerate(tetraploid):
            if i == 0:
                tscores[tet[0]] = estimate_forward(
                    tetraploid, i, g, diploid, limit)
            elif i == len(tetraploid) - 1:
                tscores[tet[0]] = backward(tetraploid, i, g, limit)
            else:
                tscores[tet[0]] = central(tetraploid, i, g, limit)

        if v >= 2:
            sys.stderr.write(
                info('## Scores approximating second derivative for tetraploid results\n'))
            sys.stderr.write(info('\n'.join(['## Tetraploid with {} clones - OBJ: {} - score: {}'.format(
                t[0], t[1], tscores[t[0]]) for t in tetraploid]) + '\n'))

    dchosen = max(diploid, key=(lambda x: dscores[x[0]]))
    dbout = os.path.join(rundir, 'chosen.diploid.bbc.ucn')
    shutil.copy2(dchosen[2] + '.bbc.ucn.tsv', dbout)
    dsout = os.path.join(rundir, 'chosen.diploid.seg.ucn')
    shutil.copy2(dchosen[2] + '.seg.ucn.tsv', dsout)
    if v >= 1:
        sys.stderr.write(info('# The chosen diploid solution has {} clones with OBJ: {} and score: {}\n'.format(
            dchosen[0], dchosen[1], dscores[dchosen[0]])))
    if v >= 2:
        sys.stderr.write(info(
            '## The related-diploid resulting files are copied to {} and {}\n'.format(dbout, dsout)))

    tchosen = max(tetraploid, key=(lambda x: tscores[x[0]]))
    tbout = os.path.join(rundir, 'chosen.tetraploid.bbc.ucn')
    shutil.copy2(tchosen[2] + '.bbc.ucn.tsv', tbout)
    tsout = os.path.join(rundir, 'chosen.tetraploid.seg.ucn')
    shutil.copy2(tchosen[2] + '.seg.ucn.tsv', tsout)
    if v >= 1:
        sys.stderr.write(info('# The chosen tetraploid solution has {} clones with OBJ: {} and score: {}\n'.format(
            tchosen[0], tchosen[1], tscores[tchosen[0]])))
    if v >= 2:
        sys.stderr.write(info(
            '## The related-tetraploid resulting files are copied to {} and {}\n'.format(tbout, tsout)))

    bbest = os.path.join(rundir, 'best.bbc.ucn')
    sbest = os.path.join(rundir, 'best.seg.ucn')
    if tchosen[0] < dchosen[0]:
        shutil.copy2(tchosen[2] + '.bbc.ucn.tsv', bbest)
        shutil.copy2(tchosen[2] + '.seg.ucn.tsv', sbest)
        sys.stderr.write(info('# The chosen solution is tetraploid with {} clones and is written in {} and {}\n'.format(
            tchosen[0], bbest, sbest)))
#        if tchosen[0] == tetraploid[0][0] and False not in set(tscores[tet[0]] <= 0.05 for i, tet in enumerate(tetraploid) if i > 0):
#            sys.stderr.write(warning("### HATCHet inferred the presence of a single tetraploid tumor clone and there are two possible cases for this inference:\n\t1. This is indeed the true clonal composition of the tumor. This case can be typically confirmed by the fact that \n\t\t\t(I) The chosen number of clones for diploid solutions is also pretty small (3-4 clones)\n\t\t\t(II) the objective value for tetraploid solutions keeps to be slightly decreasing when increasing the number of clones \n\t\t\t(III) the objective value of tetraploid solutions is not hugely different from the corresponding objective value of diploid solutions with the same number of clones. \n\t2. The heuristic to identify a clonal cluster failed. When this is the case, there are three typical observations: \n\t\t\t(I) The chosen number of clones for diploid solutions can be higher\n\t\t\t(II) the objective value does not almost vary (or only very slightly) when increasing the number of clones \n\t\t\t(III) the objective value is typically much higher than the corresponding values for diploid solutions.\n\nWhen the solution with a single tetraploid tumor clone appears suspicious, please use the CBB plot generated by BBot to evaluate the clonal cluster idetified by the heuristic. If the identified clonal cluster is clearly wrong there are two options to fix the inference:\n\t1. Use the parameters which control the heuristic of this method, more specifically increase/decrease the values of the thresholds tR and tB to consider higher/lower noise in the data, or decrease/increase the minimum coverage of the genome -ts used to select potential clonal clusters in order to have less/more clonal clusters to consider. Typically, adding more cluster helps the heuristic to have more information available.\n\t2. Improve the clustering of cluBB, e.g. increase the values of the thresholds tR and tB of cluBB to avoid overfitting and overclustering."))
    else:
        shutil.copy2(dchosen[2] + '.bbc.ucn.tsv', bbest)
        shutil.copy2(dchosen[2] + '.seg.ucn.tsv', sbest)
        sys.stderr.write(info('# The chosen solution is diploid with {} clones and is written in {} and {}\n'.format(
            dchosen[0], bbest, sbest)))


def selectDiploid(diploid, v, rundir, g, limit):
    dscores = {}

    if len(diploid) == 1 or len(diploid) == 2:
        for dip in diploid:
            dscores[dip[0]] = dip[1]
        if v >= 2:
            sys.stderr.write(
                info('## Objective value is used as scores for diploid results\n'))
            sys.stderr.write(info('\n'.format(
                ['## Diploid with {} clones - OBJ: {} - score: {}'.format(d[0], d[1], dscores[d[0]]) for d in diploid]) + '\n'))
    else:
        for i, dip in enumerate(diploid):
            if i == 0:
                dscores[dip[0]] = forward(diploid, i, g, limit)
            elif i == len(diploid) - 1:
                dscores[dip[0]] = backward(diploid, i, g, limit)
            else:
                dscores[dip[0]] = central(diploid, i, g, limit)

        if v >= 2:
            sys.stderr.write(
                info('## Scores approximating second derivative for diploid results\n'))
            sys.stderr.write(info('\n'.join(
                ['## Diploid with {} clones - OBJ: {} - score: {}'.format(d[0], d[1], dscores[d[0]]) for d in diploid]) + '\n'))

    dchosen = max(diploid, key=(lambda x: dscores[x[0]]))
    dbout = os.path.join(rundir, 'chosen.diploid.bbc.ucn')
    shutil.copy2(dchosen[2] + '.bbc.ucn.tsv', dbout)
    dsout = os.path.join(rundir, 'chosen.diploid.seg.ucn')
    shutil.copy2(dchosen[2] + '.seg.ucn.tsv', dsout)
    if v >= 1:
        sys.stderr.write(info('# The chosen diploid solution has {} clones with OBJ: {} and score: {}\n'.format(
            dchosen[0], dchosen[1], dscores[dchosen[0]])))
    if v >= 2:
        sys.stderr.write(info(
            '## The related-diploid resulting files are copied to {} and {}\n'.format(dbout, dsout)))

    bbest = os.path.join(rundir, 'best.bbc.ucn')
    sbest = os.path.join(rundir, 'best.seg.ucn')

    shutil.copy2(dchosen[2] + '.bbc.ucn.tsv', bbest)
    shutil.copy2(dchosen[2] + '.seg.ucn.tsv', sbest)
    sys.stderr.write(info('# The chosen solution is diploid with {} clones and is written in {} and {}\n'.format(
        dchosen[0], bbest, sbest)))


def selectTetraploid(tetraploid, v, rundir, g, limit):
    tscores = {}

    if len(tetraploid) == 1 or len(tetraploid) == 2:
        for tet in tetraploid:
            tscores[tet[0]] = tet[1]
        if v >= 2:
            sys.stderr.write(
                info('## Objective value is used as scores for tetraploid results\n'))
            sys.stderr.write(info('\n'.format(['## Tetraploid with {} clones - OBJ: {} - score: {}'.format(
                t[0], t[1], tscores[d[0]]) for t in tetraploid]) + '\n'))
    else:
        for i, tet in enumerate(tetraploid):
            if i == 0:
                tscores[tet[0]] = forward(tetraploid, i, g, limit)
            elif i == len(tetraploid) - 1:
                tscores[tet[0]] = backward(tetraploid, i, g, limit)
            else:
                tscores[tet[0]] = central(tetraploid, i, g, limit)

        if v >= 2:
            sys.stderr.write(
                info('## Scores approximating second derivative for tetraploid results\n'))
            sys.stderr.write(info('\n'.join(['## Tetraploid with {} clones - OBJ: {} - score: {}'.format(
                t[0], t[1], tscores[t[0]]) for t in tetraploid]) + '\n'))

    tchosen = max(tetraploid, key=(lambda x: tscores[x[0]]))
    tbout = os.path.join(rundir, 'chosen.tetraploid.bbc.ucn')
    shutil.copy2(tchosen[2] + '.bbc.ucn.tsv', tbout)
    tsout = os.path.join(rundir, 'chosen.tetraploid.seg.ucn')
    shutil.copy2(tchosen[2] + '.seg.ucn.tsv', tsout)
    if v >= 1:
        sys.stderr.write(info('# The chosen tetraploid solution has {} clones with OBJ: {} and score: {}\n'.format(
            tchosen[0], tchosen[1], tscores[tchosen[0]])))
    if v >= 2:
        sys.stderr.write(info(
            '## The related-tetraploid resulting files are copied to {} and {}\n'.format(tbout, tsout)))

    bbest = os.path.join(rundir, 'best.bbc.ucn')
    sbest = os.path.join(rundir, 'best.seg.ucn')
    shutil.copy2(tchosen[2] + '.bbc.ucn.tsv', bbest)
    shutil.copy2(tchosen[2] + '.seg.ucn.tsv', sbest)
    sys.stderr.write(info('# The chosen solution is tetraploid with {} clones and is written in {} and {}\n'.format(
        tchosen[0], bbest, sbest)))


def safediv(v):
    return v if v > 0 else 1.0


def forward(f, i, g, limit):
    if limit is None:
        left = g
    else:
        left = min(g, limit)
    right = float(max(f[i][1] - f[i + 1][1], 0.0) / safediv(f[i][1]))
    return left - right


def estimate_forward(f, i, g, knw, limit):
    left = max(
        g, float(max(knw[i][1] - knw[i + 1][1], 0.0) / safediv(knw[i][1])))
    if limit is not None:
        left = min(left, limit)
    right = float(max(f[i][1] - f[i + 1][1], 0.0) / safediv(f[i][1]))
    return left - right


def central(f, i, g, limit):
    if limit is None:
        left = float(max(f[i - 1][1] - f[i][1], 0.0) / safediv(f[i - 1][1]))
    else:
        left = min(limit, float(
            max(f[i - 1][1] - f[i][1], 0.0) / safediv(f[i - 1][1])))
    right = float(max(f[i][1] - f[i + 1][1], 0.0) / safediv(f[i][1]))
    return left - right


def backward(f, i, g, limit):
    if limit is None:
        left = float(max(f[i - 1][1] - f[i][1], 0.0) / safediv(f[i - 1][1]))
    else:
        left = min(limit, float(
            max(f[i - 1][1] - f[i][1], 0.0) / safediv(f[i - 1][1])))
    right = g
    return left - right


def argmin(d):
    return min(d, key=d.get)


def argmax(d):
    return max(d, key=d.get)


def isfloat(value):
    try:
        float(value)
        return True
    except ValueError:
        return False


def error(msg):
    return "{}{}{}".format("\033[91m\033[1m", msg, "\033[0m")


def log(msg):
    return "{}{}{}".format("\033[95m\033[1m", msg, "\033[0m")


def warning(msg):
    return "{}{}{}".format("\033[93m", msg, "\033[0m")


def info(msg):
    return "{}{}{}".format("\033[96m", msg, "\033[0m")


def debug(msg):
    return "{}{}{}".format("\033[92m", msg, "\033[0m")


class ProgressBar:

<<<<<<< HEAD
    def __init__(self, total, length, counter=0, verbose=False, decimals=1, fill=chr(9608), prefix='Progress:', suffix='Complete'):
=======
    def __init__(self, total, length, counter=0, verbose=False, decimals=1, fill=chr(9608), prefix = 'Progress:', suffix = 'Complete'):
>>>>>>> 8e72a2f2
        self.total = total
        self.length = length
        self.decimals = decimals
        self.fill = fill
        self.prefix = prefix
        self.suffix = suffix
        self.counter = counter
        self.verbose = verbose

    def progress(self, advance=True, msg=""):
        flush = sys.stderr.flush
        write = sys.stderr.write
        if advance:
            self.counter += 1
        percent = ("{0:." + str(self.decimals) + "f}").format(100 *
                                                              (self.counter / float(self.total)))
        filledLength = int(self.length * self.counter // self.total)
        bar = self.fill * filledLength + '-' * (self.length - filledLength)
        rewind = '\x1b[2K\r'
        result = '%s |%s| %s%% %s' % (self.prefix, bar, percent, self.suffix)
        if not self.verbose:
            toprint = rewind + result + " [%s]" % (msg)
        else:
            toprint = rewind + msg + "\n" + result
        write(toprint)
        flush()
        if self.counter == self.total:
            write("\n")
            flush()


if __name__ == '__main__':
    main()<|MERGE_RESOLUTION|>--- conflicted
+++ resolved
@@ -21,66 +21,6 @@
     parser = argparse.ArgumentParser(
         description=description, formatter_class=argparse.RawTextHelpFormatter)
     parser.add_argument("SOLVER", help="Path to the executable solver")
-<<<<<<< HEAD
-    parser.add_argument("-i", "--input", type=str, required=True,
-                        help="Prefix path to seg and bbc input files (required)")
-    parser.add_argument("-x", "--runningdir", type=str, required=False,
-                        default="./", help="Running directory (default: ./)")
-    parser.add_argument("-n", "--clones", type=str, required=False, default="2,8",
-                        help="Either an estimated number of clones or an interval where the\nnumber of clones should be looked for given in the form LOWER,UPPER where LOWER and UPPER are two integer defining the interval (default: 2,8)")
-    parser.add_argument("-f", "--noampdel", action='store_true', default=False, required=False,
-                        help="Remove amp-del assumption where each mutated allele of every segment can be either amplified or deleted in all tumor clones w.r.t. base (2 for diploid and 4 for tetraploid) (default: use assumption)")
-    parser.add_argument("-c", "--clonal", type=str, required=False, default=None,
-                        help="Clonal clusters to fix for tetraploid (default: automatically inferred)")
-    parser.add_argument("-d", "--cnstates", type=int, required=False, default=None,
-                        help="Maximum number of distinct copy-number states for each segment (default: None, no limit)")
-    parser.add_argument("-eD", "--diploidcmax", type=int, required=False, default=6,
-                        help="Maximum copy-number value overall segments (default: 6, 0 means inferred from scaled fractional copy numbers)")
-    parser.add_argument("-eT", "--tetraploidcmax", type=int, required=False, default=12,
-                        help="Maximum copy-number value overall segments (default: 12, 0 means inferred from scaled fractional copy numbers)")
-    parser.add_argument("-ts", "--minsize", type=float, required=False, default=0.008,
-                        help="The minimum proportion of covered genome for potential clonal clusters (default: 0.008)")
-    parser.add_argument("-tc", "--minchrs", type=int, required=False, default=1,
-                        help="The minimum number of covered chromosomes for potential clonal clusters (default: 1)")
-    parser.add_argument("-td", "--maxneutralshift", type=float, required=False, default=0.1,
-                        help="Maximum BAF shift for neutral cluster used to automatically infer the diploid/tetraploid cluster (default: 0.1)")
-    parser.add_argument("--merge", action='store_true', default=False,
-                        required=False, help="Merge the clusters (default: false)")
-    parser.add_argument("-mR", "--mergeRDR", type=float, required=False, default=0.08,
-                        help="RDR tolerance used for finding the clonal copy numbers (default: 0.08)")
-    parser.add_argument("-mB", "--mergeBAF", type=float, required=False, default=0.04,
-                        help="BAF tolerance used for finding the clonal copy numbers (default: 0.04)")
-    parser.add_argument("-l", "--limitinc", type=float, required=False, default=None,
-                        help="Upper bound to the relative increase of objective function. When there are significant small CNAs, their effect on the objective function may be confounded by only larger events, use this value to limit the relative increase of OBJ so that fitting small CNAs is more considered (default: None)")
-    parser.add_argument("-g", "--ghostprop", type=float, required=False, default=0.3,
-                        help="Increasing proportion used to compute the value of the first ghost point added in the solution selection (default: 0.3)")
-    parser.add_argument("-tR", "--toleranceRDR", type=float, required=False, default=0.08,
-                        help="RDR tolerance used for finding the clonal copy numbers (default: 0.08)")
-    parser.add_argument("-tB", "--toleranceBAF", type=float, required=False, default=0.04,
-                        help="BAF tolerance used for finding the clonal copy numbers (default: 0.04)")
-    parser.add_argument("-p", "--seeds", type=int, required=False, default=400,
-                        help="Number of seeds for coordinate-descent method (default: 400)")
-    parser.add_argument("-j", "--jobs", type=int, required=False, default=mp.cpu_count(),
-                        help="Number of parallel jobs (default: maximum available on the machine)")
-    parser.add_argument("-r", "--randomseed", type=int, required=False,
-                        default=None, help="Random seed (default: None)")
-    parser.add_argument("-s", "--timelimit", type=int, required=False,
-                        default=None, help="Time limit for each ILP run (default: None)")
-    parser.add_argument("-m", "--memlimit", type=int, required=False,
-                        default=None, help="Memory limit for each ILP run (default: None)")
-    parser.add_argument("-u", "--minprop", type=float, required=False, default=0.03,
-                        help="Minimum clone proporion in each sample (default: 0.03)")
-    parser.add_argument("--maxiterations", type=int, required=False, default=None,
-                        help="Maximum number of iterations composed of C-step/U-step for each seed (default: 10)")
-    parser.add_argument("--mode", type=int, required=False, default=2,
-                        help="Solving mode among: Coordinate Descent + exact ILP (0), exact ILP only (1), and Coordinate-descent only (2) (default: 2)")
-    parser.add_argument("--diploid", action='store_true', default=False, required=False,
-                        help="Force the tumor clones to be diploid without WGD (default: false)")
-    parser.add_argument("--tetraploid", action='store_true', default=False, required=False,
-                        help="Force the tumor clones to be tetraploid with an occured WGD (default: false)")
-    parser.add_argument("-v", "--verbosity", type=int, required=False, default=2,
-                        help="Level of verbosity among: none (0), essential (1), verbose (2), and debug (3) (default: 1)")
-=======
     parser.add_argument("-i","--input", type=str, required=True, help="Prefix path to seg and bbc input files (required)")
     parser.add_argument("-x","--runningdir", type=str, required=False, default=config.solver.runningdir, help="Running directory (default: ./)")
     parser.add_argument("-n","--clones", type=str, required=False, default=config.solver.clones, help="Either an estimated number of clones or an interval where the\nnumber of clones should be looked for given in the form LOWER,UPPER where LOWER and UPPER are two integer defining the interval (default: 2,8)")
@@ -110,7 +50,6 @@
     parser.add_argument("--diploid", action='store_true', default=config.solver.diploid, required=False, help="Force the tumor clones to be diploid without WGD (default: false)")
     parser.add_argument("--tetraploid", action='store_true', default=config.solver.tetraploid, required=False, help="Force the tumor clones to be tetraploid with an occured WGD (default: false)")
     parser.add_argument("-v","--verbosity", type=int, required=False, default=config.solver.verbosity, help="Level of verbosity among: none (0), essential (1), verbose (2), and debug (3) (default: 1)")
->>>>>>> 8e72a2f2
     args = parser.parse_args(args)
 
     if not os.path.isfile(args.SOLVER):
@@ -171,14 +110,8 @@
         raise ValueError(
             error("The RDR tolerance for merging clusters must be in [0, 1]!"))
     if args.mergeBAF < 0.0 or args.mergeBAF > 1.0:
-<<<<<<< HEAD
-        raise ValueError(
-            error("The BAF tolerance for merging clusters must be in [0, 1]!"))
-    if args.limitinc is not None and args.limitinc < 0.0 or args.limitinc > 1.0:
-=======
         raise ValueError(error("The BAF tolerance for merging clusters must be in [0, 1]!"))
     if args.limitinc is not None and (args.limitinc < 0.0 or args.limitinc > 1.0):
->>>>>>> 8e72a2f2
         raise ValueError(error("The increasing limit must be in [0, 1]!"))
     if args.ghostprop < 0.0 or args.ghostprop > 1.0:
         raise ValueError(
@@ -285,22 +218,11 @@
         diploidObjs = runningDiploid(neutral=neutral, args=args)
 
         if args['clonal'] is None:
-<<<<<<< HEAD
-            sys.stderr.write(
-                log("# Finding clonal clusters and their copy numbers\n"))
-            clonal, scale = findClonalClusters(
-                fseg=fseg, neutral=neutral, size=size, tB=args['tB'], tR=args['tR'], samples=samples, v=args['v'])
-        else:
-            sys.stderr.write(log("# Parsing given clonal copy numbers\n"))
-            clonal, scale = parseClonalClusters(
-                clonal=args['clonal'], fseg=fseg, neutral=neutral, size=size, samples=samples, v=args['v'])
-=======
             sys.stderr.write(log("# Finding clonal clusters and their copy numbers\n"))
             clonal, scale = findClonalClusters(fseg=fseg, neutral=neutral, size=size, tB=args['tB'], tR=args['tR'], samples=samples, v=args['v'])
         else:
             sys.stderr.write(log("# Parsing given clonal copy numbers\n"))
             clonal, scale = parseClonalClusters(clonal=args['clonal'], fseg=fseg, neutral=neutral, size=size, samples=samples, v=args['v'])
->>>>>>> 8e72a2f2
 
         if len(clonal) > 0:
             sys.stderr.write(log("# Running tetraploid\n"))
@@ -327,22 +249,11 @@
 
     elif args['tetraploid']:
         if args['clonal'] is None:
-<<<<<<< HEAD
-            sys.stderr.write(
-                log("# Finding clonal clusters and their copy numbers\n"))
-            clonal, scale = findClonalClusters(
-                fseg=fseg, neutral=neutral, size=size, tB=args['tB'], tR=args['tR'], samples=samples, v=args['v'])
-        else:
-            sys.stderr.write(log("# Parsing given clonal copy numbers\n"))
-            clonal, scale = parseClonalClusters(
-                clonal=args['clonal'], fseg=fseg, neutral=neutral, size=size, samples=samples, v=args['v'])
-=======
             sys.stderr.write(log("# Finding clonal clusters and their copy numbers\n"))
             clonal, scale = findClonalClusters(fseg=fseg, neutral=neutral, size=size, tB=args['tB'], tR=args['tR'], samples=samples, v=args['v'])
         else:
             sys.stderr.write(log("# Parsing given clonal copy numbers\n"))
             clonal, scale = parseClonalClusters(clonal=args['clonal'], fseg=fseg, neutral=neutral, size=size, samples=samples, v=args['v'])
->>>>>>> 8e72a2f2
 
         if len(clonal) > 0:
             sys.stderr.write(log("# Running tetraploid\n"))
@@ -598,15 +509,8 @@
                 location[idx] = loc
                 break
 
-<<<<<<< HEAD
-    clusters = sorted([idx for idx in fseg if idx != neutral and idx in location], key=(
-        lambda i: size[i]), reverse=True)
-    allclonal = [(2, 0), (2, 1), (3, 2), (4, 2),
-                 (1, 0), (3, 0), (3, 1), (4, 0)]
-=======
     clusters = sorted([idx for idx in fseg if idx != neutral and idx in location], key=(lambda i : size[i]), reverse=True)
     allclonal = [(2, 0), (2, 1), (3, 2), (4, 2), (1, 0), (3, 0), (3, 1), (4, 0), (4, 1), (5, 0)]
->>>>>>> 8e72a2f2
     found_pattern = []
     best_pattern = {}
     best_scale = ()
@@ -788,12 +692,7 @@
         sys.stderr.write(debug('### Running command: {}\n'.format(cmd)))
 
     FNULL = open(os.devnull, 'w')
-<<<<<<< HEAD
-    process = subprocess.Popen(shlex.split(
-        cmd), stdout=FNULL, stderr=subprocess.PIPE)
-=======
     process = subprocess.Popen(shlex.split(cmd), stdout=FNULL, stderr=subprocess.PIPE, universal_newlines=True)
->>>>>>> 8e72a2f2
     buffer = []
 
     if args['v'] >= 2:
@@ -848,15 +747,8 @@
         for tet in tetraploid:
             tscores[tet[0]] = tet[1]
         if v >= 2:
-<<<<<<< HEAD
-            sys.stderr.write(
-                info('## Objective value is used as scores for tetraploid results\n'))
-            sys.stderr.write(info('\n'.format(['## Tetraploid with {} clones - OBJ: {} - score: {}'.format(
-                t[0], t[1], tscores[d[0]]) for t in tetraploid]) + '\n'))
-=======
             sys.stderr.write(info('## Objective value is used as scores for tetraploid results\n'))
             sys.stderr.write(info('\n'.format(['## Tetraploid with {} clones - OBJ: {} - score: {}'.format(t[0], t[1], tscores[t[0]]) for t in tetraploid]) + '\n'))
->>>>>>> 8e72a2f2
     else:
         for i, dip in enumerate(diploid):
             if i == 0:
@@ -1100,11 +992,7 @@
 
 class ProgressBar:
 
-<<<<<<< HEAD
-    def __init__(self, total, length, counter=0, verbose=False, decimals=1, fill=chr(9608), prefix='Progress:', suffix='Complete'):
-=======
     def __init__(self, total, length, counter=0, verbose=False, decimals=1, fill=chr(9608), prefix = 'Progress:', suffix = 'Complete'):
->>>>>>> 8e72a2f2
         self.total = total
         self.length = length
         self.decimals = decimals
