#!/usr/bin/python3

import sys, os
import os.path
import argparse
import shlex
import subprocess as pr
from multiprocessing import Process, Queue, JoinableQueue, Lock, Value
from scipy.stats import beta
# from statsmodels.stats.proportion import *


<<<<<<< HEAD
import hatchet.utils.SNPCalling
import hatchet.utils.AlleleCounting
import hatchet.utils.ArgParsing as ap
from hatchet.utils.Supporting import *
import hatchet.utils.Supporting as sp
=======
from . import ProgressBar as pb
from . import ArgParsing as ap
from .Supporting import *
from . import Supporting as sp
>>>>>>> 8e72a2f2


def main(args=None):
    log(msg="# Parsing the input arguments, checking the consistency of given files, and extracting required information\n", level="STEP")
    args = ap.parse_baf_arguments(args)
    logArgs(args, 80)

    log(msg="# Counting SNPs alleles from the matched-normal sample\n", level="STEP")
    snps = counting(bcftools=args["bcftools"], reference=args["reference"], samples=[args["normal"]], chromosomes=args["chromosomes"], num_workers=args["j"], 
                    snplist=args["snps"], q=args["q"], Q=args["Q"], mincov=args["mincov"], dp=args["maxcov"], E=args["E"], 
                    verbose=args["verbose"], outdir=args['outputSnps'])

    log(msg="# Selecting heterozygous SNPs\n", level="STEP")
    hetSNPs = selectHetSNPs(counts=snps, gamma=args["gamma"], maxshift=args["maxshift"])
    if not hetSNPs: sp.close("No heterozygous SNPs found in the selected regions of the normal!\n")

    log(msg="# Writing the list of selected SNPs, covered and heterozygous in the normal sample\n", level="STEP")
    hetsnpsfiles = {}
    for chro in args["chromosomes"]:
        hetsnpsfiles[chro] = os.path.join(args["outputSnps"], 'TMP_{}.tsv'.format(chro))
        with open(hetsnpsfiles[chro], 'w') as f:
            if (args["normal"][1], chro) in hetSNPs:
                for snp in sorted(hetSNPs[args["normal"][1], chro]):
                    f.write("{}\t{}\n".format(chro, snp))

    log(msg="# Writing the allele counts of the normal sample for selected SNPs\n", level="STEP")
    handle = open(args['outputNormal'], 'w') if args['outputNormal'] is not None else sys.stdout
    for chro in args["chromosomes"]:
        if (args["normal"][1], chro) in hetSNPs:
            for snp in sorted(hetSNPs[args["normal"][1], chro]):
                count = hetSNPs[args["normal"][1], chro][snp]
                handle.write("{}\t{}\t{}\t{}\t{}\n".format(chro, snp, args["normal"][1], count[0][1], count[1][1]))
    if handle is not sys.stdout:
        handle.close()

    log(msg="# Counting SNPs alleles from tumour samples\n", level="STEP")
    rcounts = counting(bcftools=args["bcftools"], reference=args["reference"], samples=args["samples"], chromosomes=args["chromosomes"], num_workers=args["j"], 
                       snplist=hetsnpsfiles, q=args["q"], Q=args["Q"], mincov=args["mincov"], dp=args["maxcov"], E=args["E"], 
                       verbose=args["verbose"], outdir=args['outputSnps'])
    if not rcounts: sp.close("The selected SNPs are not covered in the tumors!\n")
    rcounts = {c : dict(map(lambda r : (int(r[2]), dict(r[3])), rcounts[c])) for c in rcounts}
    het = (lambda chro : hetSNPs[args["normal"][1], chro])
    form = (lambda REF, ALT, T : ((REF, T[REF] if REF in T else 0), (ALT, T[ALT] if ALT in T else 0)))
    counts = {c : {o : form(het(c[1])[o][0][0], het(c[1])[o][1][0], rcounts[c][o]) for o in rcounts[c]} for c in rcounts}

    log(msg="# Writing the allele counts of tumor samples for selected SNPs\n", level="STEP")
    map(lambda f : os.remove(hetsnpsfiles[f]), hetsnpsfiles)
    handle = open(args['outputTumors'], 'w') if args['outputTumors'] is not None else sys.stdout
    for sample in args["samples"]:
        for chro in args["chromosomes"]:
            if (sample[1], chro) in counts:
                for snp in counts[sample[1], chro]:
                    count = counts[sample[1], chro][snp]
                    handle.write("{}\t{}\t{}\t{}\t{}\n".format(chro, snp, sample[1], count[0][1], count[1][1]))
    if handle is not sys.stdout:
        handle.close()


def selectHetSNPs(counts, gamma, maxshift):
    getma = (lambda d : max(d.items(), key=(lambda x : x[1])))
    hetSNPs = {c : [(r[0], r[1], r[2], r[3][0], max(r[3][1:], key=(lambda x : x[1]))) for r in counts[c] if len(r[3]) >= 2] for c in counts}
    check = (lambda r : isHet(r[3][1], r[4][1], gamma) and checkShift(r[3][1], r[4][1], maxshift))
    hetSNPs = {c : list(filter(check, hetSNPs[c])) for c in hetSNPs if len(hetSNPs[c]) > 0}
    return {c : {int(r[2]) : (r[3], r[4]) for r in reversed(hetSNPs[c])} for c in hetSNPs if len(hetSNPs[c]) > 0}


def isHet(countA, countB, gamma):
    p_lower = gamma / 2.0
    p_upper = 1.0 - p_lower
    [c_lower, c_upper] = beta.ppf([p_lower, p_upper], countA + 1, countB + 1)
    return c_lower <= 0.5 <= c_upper

# def isHet(countA, countB, gamma):
#     lb, ub = proportion_confint(min(countA, countB), countA+countB, alpha=gamma, method='beta')
#     return lb <= 0.5 <= ub

# def isHet(countA, countB, gamma):
#     lb, ub = proportion_confint(min(countA, countB), countA+countB, alpha=gamma, method='jeffreys')
#     return lb <= 0.5 <= ub


def checkShift(countA, countB, maxshift):
    return (0.5 - (float(min(countA, countB)) / float(countA + countB)) ) <= maxshift


def counting(bcftools, reference, samples, chromosomes, num_workers, snplist, q, Q, mincov, dp, E, verbose, outdir):
    # Define a Lock and a shared value for log printing through ProgressBar
    err_lock = Lock()
    counter = Value('i', 0)
    progress_bar = pb.ProgressBar(total=len(samples)*len(chromosomes), length=40, lock=err_lock, counter=counter, verbose=verbose)

    # Establish communication queues
    tasks = JoinableQueue()
    results = Queue()

    # Enqueue jobs
    jobs_count = 0
    for bam in samples:
        for chro in chromosomes:
            tasks.put((bam[0], bam[1], chro))
            jobs_count += 1

    # Setting up the workers
    workers = [AlleleCounter(tasks, results, progress_bar, bcftools, reference, q, Q, mincov, dp, E, snplist, verbose, outdir) for i in range(min(num_workers, jobs_count))]

    # Add a poison pill for each worker
    for i in range(len(workers)):
        tasks.put(None)

    # Start the workers
    for w in workers:
        w.start()

    # Wait for all of the tasks to finish
    tasks.join()

    # Get the results
    sorted_results = {}
    for i in range(jobs_count):
        res = results.get()
        if len(res) > 0:
            sorted_results[res[0][0], res[0][1]] = res

    # Close Queues
    tasks.close()
    results.close()

    # Ensure each worker terminates
    for w in workers:
        w.terminate()
        w.join()

    return sorted_results


class AlleleCounter(Process):

    def __init__(self, task_queue, result_queue, progress_bar, bcftools, reference, q, Q, mincov, dp, E, snplist, verbose, outdir):
        Process.__init__(self)
        self.task_queue = task_queue
        self.result_queue = result_queue
        self.progress_bar = progress_bar
        self.bcftools = bcftools
        self.reference = reference
        self.q = q
        self.Q = Q
        self.mincov = mincov
        self.dp = dp
        self.E = E
        self.snplist = snplist
        self.verbose = verbose
        self.outdir = outdir

    def run(self):
        while True:
            next_task = self.task_queue.get()
            if next_task is None:
                # Poison pill means shutdown
                self.task_queue.task_done()
                break

            self.progress_bar.progress(advance=False, msg="{} starts on {} for {}".format(self.name, next_task[1], next_task[2]))
            snps = self.countAlleles(bamfile=next_task[0], samplename=next_task[1], chromosome=next_task[2])
            self.progress_bar.progress(advance=True, msg="{} ends on {} for {}".format(self.name, next_task[1], next_task[2]))
            self.task_queue.task_done()
            self.result_queue.put(snps)
        return

    def countAlleles(self, bamfile, samplename, chromosome):
        cmd_mpileup = "{} mpileup {} -Ou -f {} --skip-indels -a INFO/AD -q {} -Q {} -d {} -T {}".format(self.bcftools, bamfile, self.reference, self.q, self.Q, self.dp, self.snplist[chromosome])
        cmd_query = "{} query -f '%CHROM\\t%POS\\t%REF,%ALT\\t%AD\\n' -i 'SUM(AD)<={} & SUM(AD)>={}'".format(self.bcftools, self.dp, self.mincov)
        if self.E:
            cmd_mpileup += " -E"
        errname = os.path.join(self.outdir, "{}_{}_bcftools.log".format(samplename, chromosome))

        with open(errname, 'w') as err:
            mpileup = pr.Popen(shlex.split(cmd_mpileup), stdout=pr.PIPE, stderr=err, universal_newlines=True)
            query = pr.Popen(shlex.split(cmd_query), stdin=mpileup.stdout, stdout=pr.PIPE, stderr=err, universal_newlines=True)
            stdout, _ = query.communicate()
            codes = map(lambda p : p.wait(), [mpileup, query])
        if any(c != 0 for c in codes):
            raise ValueError(sp.error('Allele counting failed on {} of {}, please check errors in {}!').format(chromosome, samplename, errname))
        else:
            os.remove(errname)
        alleles = {'A', 'C', 'G', 'T'}
        mkcounts = lambda p, q : list(map(lambda y : (y[0], int(y[1])), filter(lambda x : x[0] in alleles, zip(p, q))))
        form = lambda p : (samplename, p[0], p[1], mkcounts(p[2].split(','), p[3].split(',')))
        return [form(line.strip().split()) for line in stdout.strip().split('\n') if line != ""]


if __name__ == '__main__':
    main()<|MERGE_RESOLUTION|>--- conflicted
+++ resolved
@@ -10,18 +10,10 @@
 # from statsmodels.stats.proportion import *
 
 
-<<<<<<< HEAD
-import hatchet.utils.SNPCalling
-import hatchet.utils.AlleleCounting
-import hatchet.utils.ArgParsing as ap
-from hatchet.utils.Supporting import *
-import hatchet.utils.Supporting as sp
-=======
 from . import ProgressBar as pb
 from . import ArgParsing as ap
 from .Supporting import *
 from . import Supporting as sp
->>>>>>> 8e72a2f2
 
 
 def main(args=None):
