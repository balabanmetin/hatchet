import sys
import os.path
import argparse
import subprocess
<<<<<<< HEAD
import shlex
import pandas as pd
from glob import glob
=======
>>>>>>> 9b52f695

from . import Supporting as sp
from hatchet import config, __version__


<<<<<<< HEAD
def parse_array_arguments(args=None):    
    parser = argparse.ArgumentParser(description = "Aggregate count information to form input to adaptive binning.")
    parser.add_argument('-s', '--stem', type = str, help = 'Path to HATCHet working directory with /baf and /counts subdirectories (default: current directory', default = config.abin.stem)
    parser.add_argument('-o', '--outstem', type = str, help = 'Filename stem for output')   
    parser.add_argument('-n', '--normal', type = str, help = f'Filename stem corresponding to normal sample (default "{config.abin.normal}")', default = config.abin.normal)   
    parser.add_argument('-j', '--processes', type = int, help = f'Number of parallel processes to use (default {config.abin.processes})', default = config.abin.processes)   
    parser.add_argument('-C', '--centromeres', type = str, help = 'Centromere locations file', 
                        default = '/n/fs/ragr-data/datasets/ref-genomes/centromeres/hg19.centromeres.txt')   
    args = parser.parse_args(args)
    
    stem = args.stem
    if len(stem) > 0 and not os.path.exists(stem):
        raise ValueError(sp.error("The specified stem directory does not exist!"))

    if not os.path.exists(os.path.join(stem, 'counts')):
        raise ValueError(sp.error("There is no 'counts' subdirectory in the provided stem directory -- try running countPos first."))

    names = set()
    chromosomes = set()
    compressed = True
    for f in os.listdir(os.path.join(stem, 'counts')):
        if "starts" in f:
            tkns = f.split('.')
            names.add(tkns[0])
            chromosomes.add(tkns[1])
            if not f.endswith('gz'):
                compressed = False

    names = sorted(names)
    sp.log(msg = f"Identified {len(names)} samples: {list(names)}\n", level = "INFO")
    if not args.normal in names:
        raise ValueError(sp.error("Designated normal sample not found in 'counts' subdirectory."))
    names.remove(args.normal)
    names = [args.normal] + names
        
    sp.log(msg = f"Identified {len(chromosomes)} chromosomes.\n", level = "INFO")
    sp.log(msg = f"Identified {'gzip-compressed' if compressed else 'uncompressed'} starts files.\n", level = "INFO")
    
    tail = '.gz' if compressed else ''
    for name in names:
        for ch in chromosomes:
            f = os.path.join(stem, 'counts', '.'.join([name, ch, 'starts']) + tail)
            if not os.path.exists(f):
                raise ValueError(sp.error(f"Missing expected counts file: {f}"))

    if not os.path.exists(args.centromeres):
        raise ValueError(sp.error("Centromeres file does not exist."))
    
    using_chr = [a.startswith('chr') for a in chromosomes]
    if any(using_chr):
        if not all(using_chr):
            raise ValueError(sp.error("Some starts files use 'chr' notation while others do not."))
        use_chr = True
    else:
        use_chr = False
        
    if args.processes <= 0:
        raise ValueError("The number of jobs must be positive.")

    return {
        "stem":args.stem,
        "outstem":args.outstem,
        "sample_names": names,
        "use_chr":use_chr,
        "processes":args.processes,
        "centromeres":args.centromeres,
        "chromosomes":chromosomes,
        "compressed":compressed   
    }

def parse_clubb_kde_args(args=None):
    """
    Parse command line arguments
    Returns:
    """
    description = "Combine tumor bin counts, normal bin counts, and tumor allele counts to obtain the read-depth ratio and the mean B-allel frequency (BAF) of each bin. Optionally, the normal allele counts can be provided to add the BAF of each bin scaled by the normal BAF. The output is written on stdout."
    parser = argparse.ArgumentParser(description=description, formatter_class=argparse.RawTextHelpFormatter)
    parser.add_argument("BBFILE", help="A BB file containing a line for each bin in each sample and the corresponding values of read-depth ratio and B-allele frequency (BAF)")
    parser.add_argument("-o", "--outsegments", required=False, default=config.kdebb.outsegments, type=str, help=f"Output filename for the segments computed by clustering bins (default: {config.kdebb.outsegments})")
    parser.add_argument("-O", "--outbins", required=False, default=config.kdebb.outbins, type=str, help=f"Output filename for a BB file adding the clusters (default: {config.kdebb.outbins})")
    parser.add_argument("-d","--diploidbaf", type=float, required=False, default=config.kdebb.diploidbaf, help=f"Maximum BAF shift (from 0.5) for a cluster to be considered balanced (default: {config.kdebb.diploidbaf})")
    parser.add_argument("-b","--bandwidth", type=float, required=False, default=config.kdebb.bandwidth, help=f"Bandwidth to use for KDE (default: {config.kdebb.bandwidth})")
    parser.add_argument("-c","--centroiddensity", type=float, required=False, default=config.kdebb.min_center_density, help=f"Minimum density for KDE mesh centroids (default: {config.kdebb.min_center_density})")
    parser.add_argument("-m","--mesh", type=int, required=False, default=config.kdebb.grid_dimension, help=f"Resolution/number of points per axis for KDE mesh (default: {config.kdebb.grid_dimension})")
    parser.add_argument("-v","--variance", type=float, required=False, default=config.kdebb.yvariance, help=f"RDR variance for copy-number grid vertices (default: {config.kdebb.yvariance})")
    parser.add_argument("-g","--griddensity", type=float, required=False, default=config.kdebb.min_grid_density, help=f"Minimum density for copy-number grid centroids (default: {config.kdebb.min_grid_density})")
    parser.add_argument("-x","--maxcopies", type=int, required=False, default=config.kdebb.max_copies, help=f"Maximum number of copies per allele, used to find centroids using fitted copy-number grid (default: {config.kdebb.max_copies})")
    parser.add_argument("-f","--outfigure", required=False, default=config.kdebb.kde_fig_filename, help=f"Filename to output optional KDE figure (default: {config.kdebb.kde_fig_filename})")
    parser.add_argument("-S","--snpsfile", required=False, default=config.kdebb.snpsfile, help=f"Filename containing SNP data for binomial model (default: None)")
    parser.add_argument("-s","--minsize", required=False, type = int, default=config.kdebb.minsize, help=f"Minimum cluster size (default: {config.kdebb.minsize})")

    #TODO:  SNPs file for binomial model?

    args = parser.parse_args(args)

    if not os.path.isfile(args.BBFILE):
        raise ValueError(sp.error("The specified BB file does not exist!"))
    if args.diploidbaf != None and not 0.0 <= args.diploidbaf <= 0.5:
        raise ValueError(sp.error("The specified maximum diploid-BAF shift (-d) must be a value in [0.0, 0.5]"))

    # bandwidth
    if args.bandwidth <= 0:
        raise ValueError(sp.error("Bandwidth must be positive."))
    
    # min center density
    if args.centroiddensity <= 0:
        raise ValueError(sp.error("Minimum mesh centroid density must be positive."))
    
    # grid dimension
    if args.mesh < 1:
        raise ValueError(sp.error("Mesh must have at least 1 point per dimension."))
    
    # y variance
    if args.variance <= 0:
        raise ValueError(sp.error("RDR variance must be positive."))
    
    # min_grid_density
    if args.griddensity <= 0:
        raise ValueError(sp.error("Minimum grid centroid density must be positive."))
    
    # max_copies
    if args.maxcopies <= 0:
        raise ValueError(sp.error("Max copies per allele must be positive."))

    if args.minsize < 0:
        raise ValueError(sp.error("Minimum cluster size must be non-negative."))


    return {"bbfile" : args.BBFILE,
            "diploidbaf" : args.diploidbaf,
            "outbins" : args.outbins,
            "outsegments" : args.outsegments,
            "bandwidth" : args.bandwidth,
            "centroiddensity" : args.centroiddensity,
            "mesh" : args.mesh,
            "variance" : args.variance,
            "griddensity" : args.griddensity,
            "maxcopies" : args.maxcopies,
            "outfigure" : args.outfigure,
            "snpsfile" : args.snpsfile,
            "minsize" : args.minsize
            }

def parse_abin_arguments(args=None):    
    parser = argparse.ArgumentParser(description = "Perform adaptive binning, compute RDR and BAF for each bin, and produce a BB file.")
    parser.add_argument('-s', '--stem', type = str, help = 'Path to HATCHet working directory with /baf and /counts subdirectories (default: current directory', default = config.abin.stem)
    parser.add_argument('-o', '--outfile', required = True, type = str, help = 'Filename for output')   
    parser.add_argument('-n', '--normal', type = str, help = f'Filename stem corresponding to normal sample (default "{config.abin.normal}")', default = config.abin.normal)   
    parser.add_argument('--msr', type = int, help = f'Minimum SNP reads per bin (default {config.abin.msr})', default = config.abin.msr)
    parser.add_argument('--mtr', type = int, help = f'Minimum total reads per bin (default {config.abin.mtr})', default = config.abin.mtr)
    parser.add_argument('-j', '--processes', type = int, help = f'Number of parallel processes to use (default {config.abin.processes})', default = config.abin.processes)   
    parser.add_argument('-C', '--centromeres', type = str, help = 'Centromere locations file', 
                        default = '/n/fs/ragr-data/datasets/ref-genomes/centromeres/hg19.centromeres.txt')   
    parser.add_argument('-A', '--array', type = str, help = f'Filename stem corresponding to array files (default None)', default = config.abin.array)   
    parser.add_argument("-t","--totalcounts", required=True, type=str, help='Total read counts in the format "SAMPLE\tCOUNT" used to normalize by the different number of reads extracted from each sample')
    args = parser.parse_args(args)
    
    stem = args.stem
    if len(stem) > 0 and not os.path.exists(stem):
        raise ValueError(sp.error("The specified stem directory does not exist!"))

    # totalcounts file
    if args.totalcounts is not None and not os.path.isfile(args.totalcounts):
        raise ValueError(sp.error("The specified file for total read counts does not exist!"))
    
    
    if args.array is None:
        if not os.path.exists(os.path.join(stem, 'counts')):
            raise ValueError(sp.error("There is no 'counts' subdirectory in the provided stem directory -- try running countPos first."))
                
        names = set()
        chromosomes = set()
        compressed = True
        for f in os.listdir(os.path.join(stem, 'counts')):
            if "starts" in f:
                tkns = f.split('.')
                names.add(tkns[0])
                chromosomes.add(tkns[1])
                if not f.endswith('gz'):
                    compressed = False
                    
        tail = '.gz' if compressed else ''
        for name in names:
            for ch in chromosomes:
                f = os.path.join(stem, 'counts', '.'.join([name, ch, 'starts']) + tail)
                if not os.path.exists(f):
                    raise ValueError(sp.error(f"Missing expected counts file: {f}"))

    else:
        namesfile = args.array + '.samples'
        if not os.path.exists(namesfile):
            raise ValueError(sp.error(f"Missing file containing sample names (1 per line): {namesfile}"))
        names = open(namesfile).read().split()
        compressed = False

        chromosomes = set()

        for f in glob(args.array + '*'):            
            tkns = f.split('.')
            # skip tokens that are part of the stem
            if tkns[-1] == 'thresholds' or tkns[-1] == 'total':
                chromosomes.add(tkns[-2])

        for ch in chromosomes:
            totals_arr = args.array + f'.{ch}.total'
            thresholds_arr = args.array + f'.{ch}.thresholds'
            if not os.path.exists(totals_arr):
                raise ValueError(sp.error("Missing array file: {}".format(totals_arr)))
            if not os.path.exists(thresholds_arr):
                raise ValueError(sp.error("Missing array file: {}".format(thresholds_arr)))
        
    names = sorted(names)
    sp.log(msg = f"Identified {len(names)} samples: {list(names)}\n", level = "INFO")
    if not args.normal in names:
        raise ValueError(sp.error("Designated normal sample not found in 'counts' subdirectory."))
    names.remove(args.normal)
    names = [args.normal] + names
        
    sp.log(msg = f"Identified {len(chromosomes)} chromosomes.\n", level = "INFO")
    sp.log(msg = f"Identified {'gzip-compressed' if compressed else 'uncompressed'} starts files.\n", level = "INFO")
    

    if not os.path.exists(args.centromeres):
        raise ValueError(sp.error("Centromeres file does not exist."))
    
    using_chr = [a.startswith('chr') for a in chromosomes]
    if any(using_chr):
        if not all(using_chr):
            raise ValueError(sp.error("Some starts files use 'chr' notation while others do not."))
        use_chr = True
    else:
        use_chr = False
        

    if args.processes <= 0:
        raise ValueError("The number of jobs must be positive.")
    if args.msr <= 0:
        raise ValueError("The minimum number of SNP-covering reads must be positive.")
    if args.mtr <= 0:
        raise ValueError("The minimum number of total reads must be positive.")
    

    
    return {
        "stem":args.stem,
        "outfile":args.outfile,
        "sample_names": names,
        "min_snp_reads" : args.msr,
        "min_total_reads" : args.mtr,
        "use_chr":use_chr,
        "processes":args.processes,
        "centromeres":args.centromeres,
        "chromosomes":chromosomes,
        "compressed":compressed,
        "array":args.array,
        "totalcounts":args.totalcounts
    }

def parse_count_arguments(args=None):
    """
    Parses command line arguments for countPos
    """
    parser = argparse.ArgumentParser(description = 'Count the reads that start at and cover each position.')
    parser.add_argument("-B","--bams", required=True, type=str, nargs='+', help="BAM files corresponding to samples (normal or tumor)")
    parser.add_argument("-O","--outdir", required = True, type = str, help = 'Directory for output files')   
    parser.add_argument("-S","--samples", required=False, default=config.baf.samples, type=str, nargs='+', help="Sample names for each BAM (given as e.g. \"normal tumor1 tumor2 ... \")")
    parser.add_argument("-st", "--samtools", required = False, type = str, default = config.paths.samtools, help = 'Path to samtools executable')   
    parser.add_argument("-j", "--processes", type = int, help = 'Number of concurrent jobs', default = 24)   
    parser.add_argument("-c", "--compression", type = int, help = 'Level of gzip compression from 1 to 9 (default 6)', default = 6)   

    args = parser.parse_args(args)

    if not os.path.exists(args.outdir):
        raise ValueError(sp.error("The specified output directory does not exist!"))

    # Parse BAM files, check their existence, and infer or parse the corresponding sample names
    bams = args.bams
    for bamfile in bams:
        if(not os.path.isfile(bamfile)): raise ValueError(sp.error("The specified tumor BAM file does not exist"))
    names = args.samples
    if names != None and len(bams) != len(names):
        raise ValueError(sp.error("A sample name must be provided for each corresponding BAM: both for each normal sample and each tumor sample"))
    if names is None:
        names = []
        names.append(os.path.splitext(os.path.basename(normal))[0])
        for bamfile in bams:
            names.append(os.path.splitext(os.path.basename(bamfile))[0])
    
    # In default mode, check the existence and compatibility of samtools
    samtools = os.path.join(args.samtools, "samtools")
    if sp.which(samtools) is None:
        raise ValueError(sp.error("{}samtools has not been found or is not executable!{}"))
    
    if args.compression < 1 or args.compression > 9:
        raise ValueError(sp.error("Compression argument must be an integer between 1 and 9, inclusive (see gzip documentation for details)."))
    
    chromosomes = extractChromosomes(samtools, [bams[0], names[0]], [(bams[i], names[i]) for i in range(1, len(bams))])

    return {"bams" : bams,
            "names" : names,
            "outdir" : args.outdir,
            "chromosomes" : chromosomes,
            "samtools" : samtools,
            "j" : args.processes,
            "compression" : args.compression   
    }

def parse_snp_arguments(args=None):
=======
def parse_genotype_snps_arguments(args=None):
>>>>>>> 9b52f695
    """
    Parse command line arguments
    Returns:
    """
    description = "Genotype and call SNPs in a matched-normal sample."
    parser = argparse.ArgumentParser(prog='hatchet genotype-snps', description=description)
    parser.add_argument("-N","--normal", required=True, type=str, help="BAM file corresponding to matched normal sample")
    parser.add_argument("-r","--reference", required=True, type=str, help="Human reference genome of BAMs")
    parser.add_argument("-st","--samtools", required=False, default=config.paths.samtools, type=str, help="Path to the directory to \"samtools\" executable, required in default mode (default: samtools is directly called as it is in user $PATH)")
    parser.add_argument("-bt","--bcftools", required=False, default=config.paths.bcftools, type=str, help="Path to the directory of \"bcftools\" executable, required in default mode (default: bcftools is directly called as it is in user $PATH)")
    parser.add_argument("-R","--snps", required=False, default=config.genotype_snps.snps, type=str, help="List of SNPs to consider in the normal sample (default: heterozygous SNPs are inferred from the normal sample)")
    parser.add_argument("-j", "--processes", required=False, default=config.genotype_snps.processes, type=int, help="Number of available parallel processes (default: 2)")
    parser.add_argument("-q", "--readquality", required=False, default=config.genotype_snps.readquality, type=int, help="Minimum mapping quality for an aligned read to be considered (default: 0)")
    parser.add_argument("-Q", "--basequality", required=False, default=config.genotype_snps.basequality, type=int, help="Minimum base quality for a base to be considered (default: 11)")
    parser.add_argument("-c", "--mincov", required=False, default=config.genotype_snps.mincov, type=int, help="Minimum coverage for SNPs to be considered (default: 0)")
    parser.add_argument("-C", "--maxcov", required=False, default=config.genotype_snps.maxcov, type=int, help="Maximum coverage for SNPs to be considered (default: 1000, suggested: twice the values of expected average coverage to avoid aligning artefacts)")
    parser.add_argument("-E","--newbaq", required=False, action='store_true', default=config.genotype_snps.newbaq, help="Recompute alignment of reads on the fly during SNP calling (default: false)")
    parser.add_argument("-o", "--outputsnps", required=False, default=config.genotype_snps.outputsnps, type=str, help="Output folder for SNPs separated by chromosome (default: ./)")
    parser.add_argument("-v", "--verbose", action='store_true', default=config.genotype_snps.verbose, required=False, help="Use verbose log messages")
    parser.add_argument("-V", "--version", action='version', version=f'%(prog)s {__version__}')
    args = parser.parse_args(args)

    # Parse BAM files, check their existence, and infer or parse the corresponding sample names
    normalbaf = args.normal
    if not os.path.isfile(os.path.abspath(normalbaf)):
        raise ValueError(sp.error("The specified normal BAM file does not exist"))
    normal = (os.path.abspath(normalbaf), 'Normal')

    # In default mode, check the existence and compatibility of samtools and bcftools
    samtools = os.path.join(args.samtools, "samtools")
    bcftools = os.path.join(args.bcftools, "bcftools")
    if sp.which(samtools) is None:
        raise ValueError(sp.error("{}samtools has not been found or is not executable!{}"))
    elif sp.which(bcftools) is None:
        raise ValueError(sp.error("{}bcftools has not been found or is not executable!{}"))

    # Check that SNP, reference, and region files exist when given in input
    if not os.path.isfile(args.reference):
        raise ValueError(sp.error("The provided file for human reference genome does not exist!"))
    if args.outputsnps != None and not os.path.isdir(args.outputsnps):
        raise ValueError(sp.error("The folder for output SNPs does not exist!"))
    if args.snps != None and len(args.snps) < 2:
        args.snps = None
    if args.snps != None and not (os.path.isfile(args.snps) or sp.urlexists(args.snps)):
        raise ValueError(sp.error("The provided list of SNPs does not exist!"))

    # Extract the names of the chromosomes and check their consistency across the given BAM files and the reference
    chromosomes = extractChromosomes(samtools, normal, [], args.reference)

    if not args.processes > 0: raise ValueError(sp.error("The number of parallel processes must be greater than 0"))
    if not args.readquality >= 0: raise ValueError(sp.error("The read mapping quality must be positive"))
    if not args.basequality >= 0: raise ValueError(sp.error("The base quality quality must be positive"))
    if not args.mincov >= 0: raise ValueError(sp.error("The minimum-coverage value must be positive"))
    if not args.maxcov >= 0: raise ValueError(sp.error("The maximum-coverage value must be positive"))

    if args.verbose:
        sp.log(msg='stderr of samtools and bcftools will be collected in the following file "samtools.log"\n', level="WARN")
        with open("samtools.log", "w") as f: f.write("")

    return {"normal" : normal,
            "chromosomes" : chromosomes,
            "samtools" : samtools,
            "bcftools" : bcftools,
            "snps" : args.snps,
            "reference" : args.reference,
            "j" : args.processes,
            "q" : args.readquality,
            "Q" : args.basequality,
            "E" : args.newbaq,
            "mincov" : args.mincov,
            "maxcov" : args.maxcov,
            "outputsnps" : os.path.abspath(args.outputsnps),
            "verbose" : args.verbose}


def parse_count_alleles_arguments(args=None):
    """
    Parse command line arguments
    Returns:
    """
    description = "Count the A/B alleles from a matched-normal BAM file and multiple tumor BAM files in specified SNP positions or estimated heterozygous SNPs in the normal genome. This tool can be applied both to whole-genome sequencing (WGS) data or whole-exome sequencing (WES) data, but coding regions must be specified as a BED file in the case of WES."
    parser = argparse.ArgumentParser(prog='hatchet count-alleles', description=description)
    parser.add_argument("-N","--normal", required=True, type=str, help="BAM file corresponding to matched normal sample")
    parser.add_argument("-T","--tumors", required=True, type=str, nargs='+', help="BAM files corresponding to samples from the same tumor")
    parser.add_argument("-r","--reference", required=True, type=str, help="Human reference genome of BAMs")
    parser.add_argument("-L","--snps", required=True, type=str, nargs='+', help="List of SNPs to consider in the normal sample")
    parser.add_argument("-S","--samples", required=False, default=config.count_alleles.samples, type=str, nargs='+', help="Sample names for each BAM (given in the same order where the normal name is first)")
    parser.add_argument("-st","--samtools", required=False, default=config.paths.samtools, type=str, help="Path to the directory to \"samtools\" executable, required in default mode (default: samtools is directly called as it is in user $PATH)")
    parser.add_argument("-bt","--bcftools", required=False, default=config.paths.bcftools, type=str, help="Path to the directory of \"bcftools\" executable, required in default mode (default: bcftools is directly called as it is in user $PATH)")
    parser.add_argument("-e","--regions", required=False, default=config.count_alleles.regions, type=str, help="BED file containing the a list of genomic regions to consider in the format \"CHR  START  END\", REQUIRED for WES data with coding regions (default: none, consider entire genome)")
    parser.add_argument("-j", "--processes", required=False, default=config.count_alleles.processes, type=int, help="Number of available parallel processes (default: 2)")
    parser.add_argument("-q", "--readquality", required=False, default=config.count_alleles.readquality, type=int, help="Minimum mapping quality for an aligned read to be considered (default: 0)")
    parser.add_argument("-Q", "--basequality", required=False, default=config.count_alleles.basequality, type=int, help="Minimum base quality for a base to be considered (default: 11)")
    parser.add_argument("-U", "--snpquality", required=False, default=config.count_alleles.snpquality, type=int, help="Minimum SNP-variant quality, QUAL, for a variant to be considered (default: 11)")
    parser.add_argument("-g", "--gamma", required=False, default=config.count_alleles.gamma, type=float, help="Level of confidence to determine heterozigosity of SNPs (default: 0.05)")
    parser.add_argument("-b", "--maxshift", required=False, default=config.count_alleles.maxshift, type=float, help="Maximum allowed absolute difference of BAF from 0.5 for selected heterozygous SNPs in the normal sample (default: 0.5)")
    parser.add_argument("-c", "--mincov", required=False, default=config.count_alleles.mincov, type=int, help="Minimum coverage for SNPs to be considered (default: 0)")
    parser.add_argument("-C", "--maxcov", required=False, default=config.count_alleles.maxcov, type=int, help="Maximum coverage for SNPs to be considered (default: 1000, suggested: twice the values of expected average coverage to avoid aligning artefacts)")
    parser.add_argument("-E","--newbaq", required=False, action='store_true', default=config.count_alleles.newbaq, help="Recompute alignment of reads on the fly during SNP calling (default: false)")
    parser.add_argument("-O", "--outputnormal", required=False, default=config.count_alleles.outputnormal, type=str, help="Filename of output for allele counts in the normal sample (default: standard output)")
    parser.add_argument("-o", "--outputtumors", required=False, default=config.count_alleles.outputtumors, type=str, help="Output filename for allele counts in tumor samples (default: standard output)")
    parser.add_argument("-l", "--outputsnps", required=False, default=config.count_alleles.outputsnps, type=str, help="Output directory for lists of selected SNPs (default: ./)")
    parser.add_argument("-v", "--verbose", action='store_true', default=config.count_alleles.verbose, required=False, help="Use verbose log messages")
    parser.add_argument("-V", "--version", action='version', version=f'%(prog)s {__version__}')
    args = parser.parse_args(args)

    # Parse BAM files, check their existence, and infer or parse the corresponding sample names
    normalbaf = args.normal
    if not os.path.isfile(normalbaf): raise ValueError(sp.error("The specified normal BAM file does not exist"))
    tumors = args.tumors
    for tumor in tumors:
        if(not os.path.isfile(tumor)): raise ValueError(sp.error("The specified normal BAM file does not exist"))
    names = args.samples
    if names != None and (len(tumors)+1) != len(names):
        raise ValueError(sp.error("A sample name must be provided for each corresponding BAM: both for each normal sample and each tumor sample"))
    normal = ()
    samples = set()
    if names is None:
        normal = (normalbaf, os.path.splitext(os.path.basename(normalbaf))[0] )
        for tumor in tumors:
            samples.add((tumor, os.path.splitext(os.path.basename(tumor))[0]))
    else:
        normal = (normalbaf, names[0])
        for i in range(len(tumors)):
            samples.add((tumors[i], names[i+1]))

    # In default mode, check the existence and compatibility of samtools and bcftools
    samtools = os.path.join(args.samtools, "samtools")
    bcftools = os.path.join(args.bcftools, "bcftools")
    if sp.which(samtools) is None:
        raise ValueError(sp.error("{}samtools has not been found or is not executable!{}"))
    elif sp.which(bcftools) is None:
        raise ValueError(sp.error("{}bcftools has not been found or is not executable!{}"))

    # Check that SNP, reference, and region files exist when given in input
    snplists = {}
    for f in args.snps:
        if not os.path.isfile(f):
            raise ValueError(sp.error("The specified SNP file {} does not exist!".format(f)))
        snplists = {os.path.basename(f).split('.')[0] : f for f in args.snps}
    if not os.path.isfile(args.reference):
        raise ValueError(sp.error("The provided file for human reference genome does not exist!"))
    if args.regions != None and not os.path.isfile(args.regions):
        raise ValueError(sp.error("The BED file of regions does not exist!"))
    #elif args.regions is None:
    #    sp.log(msg="In case of WES data a BED file specified by --regions is REQUIRED, or the mincov parameter should be increased sufficiently to discard off-target regions\n", level="WARN")
    if args.snps != None and args.regions != None:
        raise ValueError(sp.error("Both SNP list and genomic regions have been provided, please provide only one of these!"))

    # Extract the names of the chromosomes and check their consistency across the given BAM files and the reference
    chromosomes = extractChromosomes(samtools, normal, samples, args.reference)
    #for c in chromosomes:
    #    if c not in snplists:
    #        raise ValueError(sp.error('The SNP file for analyzed chromosome {} was expected with name {}.* but not found in the provided list!'.format(c, c)))
    snplists = {c : snplists.get(c, []) for c in chromosomes}

    if not args.processes > 0: raise ValueError(sp.error("The number of parallel processes must be greater than 0"))
    if not args.readquality >= 0: raise ValueError(sp.error("The read mapping quality must be positive"))
    if not args.basequality >= 0: raise ValueError(sp.error("The base quality quality must be positive"))
    if not 0 <= args.gamma and args.gamma <= 1: raise ValueError(sp.error("Gamma must be a floating value between 0 and 1"))
    if not 0 <= args.maxshift and args.maxshift <= 1: raise ValueError(sp.error("Max BAF shift must be a floating value between 0 and 0.5"))
    if not args.mincov >= 0: raise ValueError(sp.error("The minimum-coverage value must be positive"))
    if not args.maxcov >= 0: raise ValueError(sp.error("The maximum-coverage value must be positive"))
    if not args.snpquality >= 0: raise ValueError(sp.error("The QUAL value must be positive"))

    if args.verbose:
        sp.log(msg='stderr of samtools and bcftools will be collected in the following file "samtools.log"\n', level="WARN")
        with open("samtools.log", "w") as f: f.write("")

    return {"normal" : normal,
            "samples" : samples,
            "chromosomes" : chromosomes,
            "samtools" : samtools,
            "bcftools" : bcftools,
            "snps" : snplists,
            "regions" : args.regions,
            "reference" : args.reference,
            "j" : args.processes,
            "q" : args.readquality,
            "Q" : args.basequality,
            "qual" : args.snpquality,
            "E" : args.newbaq,
            "gamma" : args.gamma,
            "maxshift" : args.maxshift,
            "mincov" : args.mincov,
            "maxcov" : args.maxcov,
            "outputNormal" : args.outputnormal,
            "outputTumors" : args.outputtumors,
            "outputSnps" : args.outputsnps,
            "verbose" : args.verbose}


def parse_count_reads_arguments(args=None):
    """
    Parse command line arguments
    Returns:
    """
    description = "Count the mapped sequencing reads in bins of fixed and given length, uniformly for a BAM file of a normal sample and one or more BAM files of tumor samples. This program supports both data from whole-genome sequencing (WGS) and whole-exome sequencing (WES), but the a BED file with targeted regions is required when considering WES."
    parser = argparse.ArgumentParser(prog='hatchet count-reads', description=description)
    parser.add_argument("-N","--normal", required=True, type=str, help="BAM file corresponding to matched normal sample")
    parser.add_argument("-T","--tumors", required=True, type=str, nargs='+', help="BAM files corresponding to samples from the same tumor")
    parser.add_argument("-b","--size", required=True, type=str, help="Size of the bins, specified as a full number or using the notations either \"kb\" or \"Mb\"")
    parser.add_argument("-S","--samples", required=False, default=config.count_reads.samples, type=str, nargs='+', help="Sample names for each BAM, given in the same order where the normal name is first (default: inferred from file names)")
    parser.add_argument("-st","--samtools", required=False, default=config.paths.samtools, type=str, help="Path to the directory to \"samtools\" executable, required in default mode (default: samtools is directly called as it is in user $PATH)")
    parser.add_argument("-r","--regions", required=False, default=config.count_reads.regions, type=str, help="BED file containing the a list of genomic regions to consider in the format \"CHR  START  END\", REQUIRED for WES data (default: none, consider entire genome)")
    parser.add_argument("-g","--reference", required=False, default=config.paths.reference, type=str, help="Reference genome, note that reference must be indexed and the dictionary must exist in the same directory with the same name and .dict extension")
    parser.add_argument("-j", "--processes", required=False, default=config.count_reads.processes, type=int, help="Number of available parallel processes (default: 2)")
    parser.add_argument("-q", "--readquality", required=False, default=config.count_reads.readquality, type=int, help="Minimum mapping quality for an aligned read to be considered (default: 0)")
    parser.add_argument("-O", "--outputnormal", required=False, default=config.count_reads.outputnormal, type=str, help="Filename of output for allele counts in the normal sample (default: standard output)")
    parser.add_argument("-o", "--outputtumors", required=False, default=config.count_reads.outputtumors, type=str, help="Output filename for allele counts in tumor samples (default: standard output)")
    parser.add_argument("-t", "--outputtotal", required=False, default=config.count_reads.outputtotal, type=str, help="Output filename for total read counts in all tumor samples (default: \"total_read.counts\")")
    parser.add_argument("-v", "--verbose", action='store_true', default=config.count_reads.verbose, required=False, help="Use verbose log messages")
    parser.add_argument("-V", "--version", action='version', version=f'%(prog)s {__version__}')
    args = parser.parse_args(args)

    # Parse BAM files, check their existence, and infer or parse the corresponding sample names
    normalbaf = args.normal
    if not os.path.isfile(normalbaf): raise ValueError(sp.error("The specified normal BAM file does not exist"))
    tumors = args.tumors
    for tumor in tumors:
        if(not os.path.isfile(tumor)): raise ValueError(sp.error("The specified normal BAM file does not exist"))
    names = args.samples
    if names != None and (len(tumors)+1) != len(names):
        raise ValueError(sp.error("A sample name must be provided for each corresponding BAM: both for each normal sample and each tumor sample"))
    normal = ()
    samples = set()
    if names is None:
        normal = (normalbaf, os.path.splitext(os.path.basename(normalbaf))[0] )
        for tumor in tumors:
            samples.add((tumor, os.path.splitext(os.path.basename(tumor))[0]))
    else:
        normal = (normalbaf, names[0])
        for i in range(len(tumors)):
            samples.add((tumors[i], names[i+1]))

    # Check the region file
    if args.regions is not None and not os.path.isfile(args.regions):
        raise ValueError(sp.error("The specified region file does not exist"))

    # In default mode, check the existence and compatibility of samtools and bcftools
    samtools = os.path.join(args.samtools, "samtools")
    if sp.which(samtools) is None:
        raise ValueError(sp.error("samtools has not been found or is not executable!"))

    # Check and parse the given size
    size = 0
    try:
        if args.size[-2:] == "kb":
            size = int(args.size[:-2]) * 1000
        elif args.size[-2:] == "Mb":
            size = int(args.size[:-2]) * 1000000
        else:
            size = int(args.size)
    except:
        raise ValueError(sp.error("Size must be a number, optionally ending with either \"kb\" or \"Mb\"!"))

    # Check that either region file or available reference name are available
    if args.reference is None and args.regions is None:
        raise ValueError(sp.error("Please either provide a BED file of regions or specify a name of an available references for inferring maximum-chromosome lengths"))
    if args.reference is not None and not os.path.isfile(args.reference):
        raise ValueError(sp.error("The specified reference genome does not exist!"))
    refdict = os.path.splitext(args.reference)[0] + '.dict'
    if args.reference is not None and not os.path.isfile(refdict):
        raise ValueError(sp.error("The dictionary of the refence genome has not been found! Reference genome must be indeced and its dictionary must exist in the same directory with same name but extension .dict"))
    
    # Extract the names of the chromosomes and check their consistency across the given BAM files and the reference
    chromosomes = extractChromosomes(samtools, normal, samples)

    if not args.processes > 0: raise ValueError(sp.error("The number of parallel processes must be greater than 0"))
    if not args.readquality >= 0: raise ValueError(sp.error("The read mapping quality must be positive"))

    return {"normal" : normal,
            "samples" : samples,
            "chromosomes" : chromosomes,
            "samtools" : samtools,
            "regions" : args.regions,
            "size" : size,
            "reference" : args.reference,
            "refdict" : refdict,
            "j" : args.processes,
            "q" : args.readquality,
            "outputNormal" : args.outputnormal,
            "outputTumors" : args.outputtumors,
            "outputTotal" : args.outputtotal,
            "verbose" : args.verbose}


def parse_combine_counts_args(args=None):
    """
    Parse command line arguments
    Returns:
    """
    description = "Combine tumor bin counts, normal bin counts, and tumor allele counts to obtain the read-depth ratio and the mean B-allel frequency (BAF) of each bin. Optionally, the normal allele counts can be provided to add the BAF of each bin scaled by the normal BAF. The output is written on stdout."
    parser = argparse.ArgumentParser(prog='hatchet combine-counts', description=description, formatter_class=argparse.RawTextHelpFormatter)
    parser.add_argument("-c","--normalbins", required=True, type=str, help='Normal bin counts in the format "SAMPLE\tCHR\tSTART\tEND\tCOUNT"')
    parser.add_argument("-C","--tumorbins", required=True, type=str, help='Tumor bin counts in the format "SAMPLE\tCHR\tSTART\tEND\tCOUNT"')
    parser.add_argument("-B","--tumorbafs", required=True, type=str, help='Tumor allele counts in the format "SAMPLE\tCHR\tPOS\tREF-COUNT\tALT-COUNT"')
    parser.add_argument("-p","--phase", required=False, default=config.combine_counts.phase, type=str, help='Phasing of heterozygous germline SNPs in the format "CHR\tPOS\t<string containing 0|1 or 1|0>"')
    parser.add_argument("-l","--blocklength", required=False, default=config.combine_counts.blocklength, type=str, help="Size of the haplotype blocks, specified as a full number or using the notations either \"kb\" or \"Mb\" (default: 50kb)")
    parser.add_argument("-d","--diploidbaf", type=float, required=False, default=config.combine_counts.diploidbaf, help="Maximum diploid-BAF shift used to select the bins whose BAF should be normalized by the normal when normalbafs is given (default: 0.1)")
    parser.add_argument("-t","--totalcounts", required=False, default=config.combine_counts.totalcounts, type=str, help='Total read counts in the format "SAMPLE\tCOUNT" used to normalize by the different number of reads extracted from each sample (default: none)')
    parser.add_argument("-g","--gamma",type=float,required=False, default=config.combine_counts.gamma, help='Confidence level used to determine if a bin is copy neutral with BAF of 0.5 in the BINOMIAL_TEST mode (default: 0.05)')
    parser.add_argument("-e","--seed", type=int, required=False, default=config.combine_counts.seed, help='Random seed used for the normal distributions used in the clouds (default: 0)')
    parser.add_argument("-v", "--verbose", action='store_true', default=config.combine_counts.verbose, required=False, help="Use verbose log messages")
    parser.add_argument("-r", "--disablebar", action='store_true', default=config.combine_counts.disablebar, required=False, help="Disable progress bar")
    parser.add_argument("-V", "--version", action='version', version=f'%(prog)s {__version__}')
    args = parser.parse_args(args)

    if not os.path.isfile(args.normalbins):
        raise ValueError(sp.error("The specified file for normal bin counts does not exist!"))
    if not os.path.isfile(args.tumorbins):
        raise ValueError(sp.error("The specified file for tumor bin counts does not exist!"))
    if not os.path.isfile(args.normalbins):
        raise ValueError(sp.error("The specified file for normal bin counts does not exist!"))
    if args.phase == 'None':
        args.phase = None
    if args.phase is not None and not os.path.isfile(args.phase):
        raise ValueError(sp.error("The specified file for phase does not exist!"))
    if not 0.0 <= args.diploidbaf <= 0.5:
        raise ValueError(sp.error("The specified maximum for diploid-BAF shift must be a value in [0.0, 0.5]"))
    if args.totalcounts is not None and not os.path.isfile(args.totalcounts):
        raise ValueError(sp.error("The specified file for total read counts does not exist!"))
    if not 0.0 <= args.gamma <= 0.1:
        raise ValueError(sp.error("The specified gamma must be a value in [0.0, 0.1]"))
    if args.seed < 0:
        raise ValueError(sp.error("Seed parameter must be positive!"))

    size = 0
    try:
        if args.blocklength[-2:] == "kb":
            size = int(args.blocklength[:-2]) * 1000
        elif args.blocklength[-2:] == "Mb":
            size = int(args.blocklength[:-2]) * 1000000
        else:
            size = int(args.blocklength)
    except:
        raise ValueError(sp.error("Size must be a number, optionally ending with either \"kb\" or \"Mb\"!"))

    return {"normalbins" : args.normalbins,
            "tumorbins" : args.tumorbins,
            "tumorbafs" : args.tumorbafs,
            "phase" : args.phase,
            "block" : size,
            "diploidbaf" : args.diploidbaf,
            "totalcounts" : args.totalcounts,
            "gamma" : args.gamma,
            "seed" : args.seed,
            "verbose" : args.verbose,
            "disable" : args.disablebar}


def parse_cluster_bins_args(args=None):
    """
    Parse command line arguments
    Returns:
    """
    description = "Combine tumor bin counts, normal bin counts, and tumor allele counts to obtain the read-depth ratio and the mean B-allel frequency (BAF) of each bin. Optionally, the normal allele counts can be provided to add the BAF of each bin scaled by the normal BAF. The output is written on stdout."
    parser = argparse.ArgumentParser(prog='hatchet cluster-bins', description=description, formatter_class=argparse.RawTextHelpFormatter)
    parser.add_argument("BBFILE", help="A BB file containing a line for each bin in each sample and the corresponding values of read-depth ratio and B-allele frequency (BAF)")
    parser.add_argument("-o", "--outsegments", required=False, default=config.cluster_bins.outsegments, type=str, help="Output filename for the segments computed by clustering bins (default: stdout)")
    parser.add_argument("-O", "--outbins", required=False, default=config.cluster_bins.outbins, type=str, help="Output filename for a BB file adding the clusters (default: stdout)")
    parser.add_argument("-d","--diploidbaf", type=float, required=False, default=config.cluster_bins.diploidbaf, help="Maximum diploid-BAF shift used to determine the largest copy-neutral cluster and to rescale all the cluster inside this threshold accordingly (default: None, scaling is not performed)")
    parser.add_argument("-tR","--tolerancerdr", type=float, required=False, default=config.cluster_bins.tolerancerdr, help='Refine the clustering merging the clusters with this maximum difference in RDR values (default: None, gurobipy required)')
    parser.add_argument("-tB","--tolerancebaf", type=float, required=False, default=config.cluster_bins.tolerancebaf, help='Refine the clustering merging the clusters with this maximum difference in BAF values (default: None, gurobipy required)')
    parser.add_argument("-u","--bootclustering", type=int, required=False, default=config.cluster_bins.bootclustering, help='Number of points to add for bootstraping each bin to improve the clustering. Each point is generated by drawing its values from a normal distribution centered on the values of the bin. This can help the clustering when the input number of bins is low (default: 0)')
    parser.add_argument("-dR","--ratiodeviation", type=float, required=False, default=config.cluster_bins.ratiodeviation, help='Standard deviation of the read ratios used to generate the points in the clouds (default: 0.02)')
    parser.add_argument("-dB","--bafdeviation", type=float, required=False, default=config.cluster_bins.bafdeviation, help='Standard deviation of the BAFs used to generate the points in the clouds (default: 0.02)')
    parser.add_argument("-e","--seed", type=int, required=False, default=config.cluster_bins.seed, help='Random seed used for clustering AND the normal distributions used in the clouds (default: 0)')
    parser.add_argument("-K","--initclusters", type=int, required=False, default=config.cluster_bins.initclusters, help="The maximum number of clusters to infer (default: 50)")
    parser.add_argument("-c","--concentration", type=float, required=False, default=config.cluster_bins.concentration, help="Tuning parameter for clustering (concentration parameter for Dirichlet process prior). Higher favors more clusters, lower favors fewer clusters (default 0.02 = 1/K).")
    parser.add_argument("-R","--restarts", type=int, required=False, default=config.cluster_bins.restarts, help="Number of restarts performed by the clustering to choose the best (default: 10)")
    parser.add_argument("-v","--verbose", action='store_true', default=config.cluster_bins.verbose, required=False, help="Use verbose log messages")
    parser.add_argument("--disablebar", action='store_true', default=config.cluster_bins.disablebar, required=False, help="Disable progress bar")
    parser.add_argument("-V", "--version", action='version', version=f'%(prog)s {__version__}')
    args = parser.parse_args(args)

    if not os.path.isfile(args.BBFILE):
        raise ValueError(sp.error("The specified BB file does not exist!"))
    if args.diploidbaf != None and not 0.0 <= args.diploidbaf <= 0.5:
        raise ValueError(sp.error("The specified maximum for diploid-BAF shift must be a value in [0.0, 0.5]"))
    if args.tolerancerdr < 0:
        raise ValueError(sp.error("Tolerance-RDR parameter must be positive!"))
    if args.tolerancebaf < 0:
        raise ValueError(sp.error("Tolerance-BAF parameter must be positive!"))
    if args.bootclustering < 0:
        raise ValueError(sp.error("Bootclustering parameter must be positive!"))
    if args.ratiodeviation < 0:
        raise ValueError(sp.error("Ratio-deviation parameter must be positive!"))
    if args.bafdeviation < 0:
        raise ValueError(sp.error("BAF-deviation parameter must be positive!"))
    if args.seed < 0:
        raise ValueError(sp.error("Seed parameter must be positive!"))
    if args.initclusters < 0:
        raise ValueError(sp.error("Init-cluster parameter must be positive!"))
    if args.concentration < 0:
        raise ValueError(sp.error("Concentration parameter must be positive!"))
    if args.restarts < 0:
        raise ValueError(sp.error("Number of restarts must be positive!"))

    return {"bbfile" : args.BBFILE,
            "cloud" : args.bootclustering,
            "diploidbaf" : args.diploidbaf,
            "rdtol" : args.tolerancerdr,
            "baftol" : args.tolerancebaf,
            "ratiodeviation" : args.ratiodeviation,
            "bafdeviation" : args.bafdeviation,
            "seed" : args.seed,
            "initclusters" : args.initclusters,
            "concentration" : args.concentration,
            "restarts" : args.restarts,
            "verbose" : args.verbose,
            "disable" : args.disablebar,
            "outsegments" : args.outsegments,
            "outbins" : args.outbins}


def parse_plot_bins_args(args=None):
    """
    Parse command line arguments
    Returns:
    """
    description = "Generate plots for read-depth ratio (RD), B-allele frequency (BAF), and clusters for genomic bins in multiple samples using .bb, .cbb, .seg files."
    parser = argparse.ArgumentParser(prog='hatchet plot-bins', description=description, formatter_class=argparse.RawTextHelpFormatter)
    parser.add_argument("INPUT", help='Input BBC file with RDR and BAF')
    parser.add_argument("-c", "--command", required=False, type=str, default=config.plot_bins.command, help="The command determining the plots to generate (default: all)\n\n\t{}RD{}: Plot the read-depth ratio (RD) values of the genomes for each sample.\n\n\t{}CRD{}: Plot the read-depth ratio (CRD) values of the genomes for each sample colored by corresponding cluster.\n\n\t{}BAF{}: Plot the B-allele frequency (BAF) values of the genomes for each sample.\n\n\t{}CBAF{}: Plot BAF values for each sample colored by corresponding cluster.\n\n\t{}BB{}: Plot jointly the values of read-depth ratio (RD) and B-allele frequency (BAF) for each bin in all samples and their density.\n\n\t{}CBB{}: Plot jointly the values of read-depth ratio (RD) and B-allele frequency (BAF) for each bin in all samples by coloring the bins depending on their cluster.\n\n\t{}CLUSTER{}: Plot jointly the values of read-depth ratio (RD) and B-allele frequency (BAF) for each cluster in all samples where the size of the markers is proportional to the number of bins.".format(sp.bcolors.BOLD, sp.bcolors.ENDC, sp.bcolors.BOLD, sp.bcolors.ENDC, sp.bcolors.BOLD, sp.bcolors.ENDC, sp.bcolors.BOLD, sp.bcolors.ENDC, sp.bcolors.BOLD, sp.bcolors.ENDC, sp.bcolors.BOLD, sp.bcolors.ENDC, sp.bcolors.BOLD, sp.bcolors.ENDC, sp.bcolors.BOLD, sp.bcolors.ENDC))
    parser.add_argument("-s", "--segfile", required=False, type=str, default=config.plot_bins.segfile, help="When the corresponding seg file is provided the clusters are also plotted (default: none)")
    parser.add_argument("-m","--colormap", required=False, type=str, default=config.plot_bins.colormap, help='Colormap to use for the colors in the plots, the available colormaps are the following {Set1, Set2, Paired, Dark2, tab10, tab20}')
    parser.add_argument("-tC","--chrthreshold", required=False, type=int, default=config.plot_bins.chrthreshold, help='Only covering at least this number of chromosomes are considered (default: None)')
    parser.add_argument("-tS","--sizethreshold", required=False, type=float, default=config.plot_bins.sizethreshold, help='Only covering at least this genome proportion (default: None)')
    parser.add_argument("--resolution", required=False, default=config.plot_bins.resolution, type=int, help='Resolution of bins (default: bins are not merged)')
    parser.add_argument("--xmin", required=False, default=config.plot_bins.xmin, type=float, help='Minimum value on x-axis for supported plots (default: inferred from data)')
    parser.add_argument("--xmax", required=False, default=config.plot_bins.xmax, type=float, help='Maximum value on x-axis for supported plots (default: inferred from data)')
    parser.add_argument("--ymin", required=False, default=config.plot_bins.ymin, type=float, help='Minimum value on y-axis for supported plots (default: inferred from data)')
    parser.add_argument("--ymax", required=False, default=config.plot_bins.ymax, type=float, help='Maximum value on y-axis for supported plots (default: inferred from data)')
    parser.add_argument("--figsize", required=False, default=config.plot_bins.figsize, type=str, help='Size of the plotted figures in the form "(X-SIZE, Y-SIZE)"')
    parser.add_argument("--markersize", required=False, default=config.plot_bins.markersize, type=int, help='Size of the markers (default: values inferred for each plot)')
    parser.add_argument("--colwrap", required=False, default=config.plot_bins.colwrap, type=int, help='Wrapping the plots in this number of columnes (default: 2)')
    parser.add_argument("--fontscale", required=False, default=config.plot_bins.fontscale, type=float, help='Font scale (default: 1)')
    parser.add_argument("-x","--rundir", required=False, default=config.plot_bins.rundir, type=str, help='Running dirrectory where output the results (default: current directory)')
    parser.add_argument("--pdf", action='store_true', default=config.plot_bins.pdf, required=False, help="Output the bb_clustered figure in PDF format (default: PNG)")
    parser.add_argument("--dpi", required=False, default=config.plot_bins.dpi, type=int, help='DPI of PNG images (default: 900)')
    parser.add_argument("-V", "--version", action='version', version=f'%(prog)s {__version__}')
    args = parser.parse_args(args)

    if not os.path.isfile(args.INPUT):
        raise ValueError(sp.error("The specified BB file does not exist!"))
    if args.command is not None and args.command not in {"RD", "CRD", "BAF", "CBAF", "BB", "CBB", "CLUSTER"}:
        raise ValueError(sp.error("Unrecognized COMMAND!"))
    if args.segfile is not None and not os.path.isfile(args.segfile):
        raise ValueError(sp.error("Specified seg-file does not exist!"))
    if args.colormap not in {"Set1", "Set2", "Set3", "Paired", "Accent", "Dark2", "tab10", "tab20", "husl", "hls", "muted", "colorblind", "Pastel1", "Pastel2"}:
        raise ValueError(sp.error("Unrecognized colormap!"))
    if args.resolution is not None and args.resolution < 1:
        raise ValueError(sp.error("Resolution must be greater than 1!"))
    if args.chrthreshold is not None and not( 0 <= args.chrthreshold <= 22):
        raise ValueError(sp.error("The chromosome threshold must be a integer in \{0, ..., 22\}!"))
    if args.colwrap < 1:
        raise ValueError(sp.error("Colwrap must be grater than 1!"))
    if args.fontscale < 0:
        raise ValueError(sp.error("Font scale must be positive!"))
    if args.sizethreshold is not None and not( 0.0 <= args.sizethreshold <= 1.0):
        raise ValueError(sp.error("The size threshold must be a real value in [0, 1]!"))
    if args.figsize is not None:
        try:
            parsed = args.figsize.strip().split(',')
            figsize = (float(parsed[0]), float(parsed[1]))
        except:
            raise ValueError(sp.error("Wrong format of figsize!"))
    else:
        figsize = None
    if not os.path.isdir(args.rundir):
        raise ValueError(sp.error("Running directory either does not exists or is not a directory!"))

    return {"input" : args.INPUT,
            "command" : args.command,
            "segfile" : args.segfile,
            "ct" : args.chrthreshold,
            "st" : args.sizethreshold,
            "cmap" : args.colormap,
            'resolution' : args.resolution,
            "xmin" : args.xmin,
            "xmax" : args.xmax,
            "ymin" : args.ymin,
            "ymax" : args.ymax,
            "x" : args.rundir,
            "figsize" : figsize,
            "markersize" : args.markersize,
            "colwrap" : args.colwrap,
            "fontscale" : args.fontscale,
            "pdf" : args.pdf,
            "dpi" : args.dpi
    }


def parse_preprocess_args(args=None):
    description = "This command automatically runs HATCHet's preprocessing pipeline."
    parser = argparse.ArgumentParser(description=description)
    parser.add_argument("-t","--tumor", required=True, type=str, nargs = '+', help="White-space separated list of input tumor BAM files, corresponding to multiple samples from the same patient")
    parser.add_argument("-n","--normal", required=True, type=str, help="Matched-normal BAM file")
    parser.add_argument("-r","--reference", type=str, required=True, help="Reference genome")
    parser.add_argument("-o","--output", type=str, required=False, default = config.preprocess.output, help="Output filename")   
    parser.add_argument("-s","--samplenames", required=False, type=str, nargs = '+', default=config.preprocess.samplenames, help="Tumor sample names in a white-space separated list in the same order as the corresponding BAM files (default: file names are used as names)")
    parser.add_argument("-b","--size", type=str, required=False, default=config.preprocess.size, help="Bin size, with or without \"kb\" or \"Mb\" (default: 250kb)")
    parser.add_argument("-c","--minreads", type=int, required=False, default=config.preprocess.minreads, help="Minimum read counts for heterozygous germline SNPs (default: 8)")
    parser.add_argument("-C","--maxreads", type=int, required=False, default=config.preprocess.maxreads, help="Maximum read counts for heterozygous germline SNPs (default: 1000)")
    parser.add_argument("-p","--phred", type=int, required=False, default=config.preprocess.phred, help="Phred quality score (default: 11)")
    parser.add_argument("-x","--rundir", required=False, default=config.preprocess.rundir, type=str, help="Running directory (default: current directory)")
    parser.add_argument("--bcftools", required=False, default=config.paths.bcftools, type=str, help="Path to the \"bcftools\" executable, required in default mode (default: bcftools is directly called as it is in user $PATH)")
    parser.add_argument("--samtools", required=False, default=config.paths.samtools, type=str, help="Path to the \"samtools\" executable, required in default mode (default: samtools is directly called as it is in user $PATH)")
    parser.add_argument("--seed", required=False, type=int, default=config.preprocess.seed, help="Random seed for replication (default: None)")
    parser.add_argument("-j","--jobs", required=False, type=int, default=config.preprocess.jobs, help="Number of parallel jobs to use (default: equal to number of available processors)")
    args = parser.parse_args(args)

    # In default mode, check the existence and compatibility of samtools and bcftools
    samtools = os.path.join(args.samtools, "samtools")
    bcftools = os.path.join(args.bcftools, "bcftools")
    if sp.which(samtools) is None:
        raise ValueError(sp.error("{}samtools has not been found or is not executable!{}"))
    elif sp.which(bcftools) is None:
        raise ValueError(sp.error("{}bcftools has not been found or is not executable!{}"))

    tumor = args.tumor
    for t in tumor:
        if not os.path.isfile(t):
            raise ValueError("The following BAM file does not exist: {}".format(t))
    if args.samplenames is None:
        names = set(os.path.splitext(os.path.basename(t))[0] for t in tumor)
        if len(names) != len(tumor):
            names = tumor
    else:
        names = args.samplenames
        if len(names) != len(tumor):
            raise ValueError("A different number of samples names has been provided compared to the number of BAM files, remember to add the list within quotes!")
        
    tumor = [os.path.abspath(t) for t in tumor]
    if not os.path.isdir(args.rundir):
        raise ValueError("Running directory does not exists: {}".format(args.rundir))
    if not os.path.isfile(args.normal):
        raise ValueError("Matched-normal BAM file does not exist: {}".format(args.normal))
    if not os.path.isfile(args.reference):
        raise ValueError("Reference genome file does not exist: {}".format(args.reference))
    if args.seed and args.seed < 1:
        raise ValueError("The random seed  must be positive!")
    if args.minreads < 1:
        raise ValueError("The minimum number of reads must be positive!")
    if args.maxreads < 1:
        raise ValueError("The maximum number of reads must be positive!")

    size = 0
    try:
        if args.size[-2:] == "kb":
            size = int(args.size[:-2]) * 1000
        elif args.size[-2:] == "Mb":
            size = int(args.size[:-2]) * 1000000
        else:
            size = int(args.size)
    except:
        raise ValueError("Size must be a number, optionally ending with either \"kb\" or \"Mb\"!")

    from multiprocessing import cpu_count
    if not args.jobs:
        args.jobs = min(cpu_count(), 24)
    if args.jobs < 1:
        raise ValueError("The number of jobs must be positive!")

    return {
        "tumor" : list(tumor),
        "normal" : os.path.abspath(args.normal),
        "ref" : os.path.abspath(args.reference),
        "names" : list(names),
        "size" : size,
        "samtools" : args.samtools,
        "bcftools" : args.bcftools,
        "J" : args.jobs,
        "minreads" : args.minreads,
        "maxreads" : args.maxreads,
        "phred" : args.phred,
        "rundir" : os.path.abspath(args.rundir),
        "seed" : args.seed,
        "output" : args.output,
    }


def extractChromosomes(samtools, normal, tumors, reference=None):
    """
    Parameters:
        samtools: path to samtools executable
        normal: tuple of (path to normal BAM file, string name)
        tumor: list of tuples (path to BAM file, string name)
        reference: path to FASTA file
    """
    
    # Read the names of sequences in normal BAM file
    normal_sq = getSQNames(samtools, normal[0])

    # Extract only the names of chromosomes in standard formats
    chrm = set()
    no_chrm = set()
    for i in range(1, 23):
        if str(i) in normal_sq:
            no_chrm.add(str(i))
        elif "chr" + str(i) in normal_sq:
            chrm.add("chr" + str(i))
        else:
            sys.stderr.write("WARNING: a chromosome named either {} or a variant of CHR{} cannot be found in the normal BAM file\n".format(i, i))

    for c in ['X', 'Y']:
        if c in normal_sq:
            no_chrm.add(c)
        elif "chr" + c in normal_sq:
            chrm.add("chr" + c)
        else:
            sys.stderr.write("WARNING: a chromosome named either {} or a variant of CHR{} cannot be found in the normal BAM file\n".format(c, c))

    if len(chrm) == 0 and len(no_chrm) == 0: raise ValueError("No chromosomes found in the normal BAM")
    chromosomes = set()
    if len(chrm) > len(no_chrm):
        chromosomes = chrm
    else:
        chromosomes = no_chrm

    # Check that chromosomes with the same names are present in each tumor BAM contain
    for tumor in tumors:
        tumor_sq = getSQNames(samtools, tumor[0])
        if not chromosomes <= tumor_sq:
            sys.stderr.write("WARNING: chromosomes {} are not present in the tumor sample {}\n".format(chromosomes - tumor_sq, tumor))

    # Check consistency of chromosome names with the reference
    if reference is not None:
        stdout, stderr = subprocess.Popen("grep -e \"^>\" {}".format(reference), stdout=subprocess.PIPE, shell=True, universal_newlines=True).communicate()
        if stderr is not None:
            raise ValueError("Error in reading the reference: {}".format(reference))
        else:
            ref = set(c[1:].strip().split()[0] for c in stdout.strip().split('\n'))
        if not(chromosomes <= ref):
            raise ValueError("The given reference cannot be used because the chromosome names are inconsistent!\nChromosomes found in BAF files: {}\nChromosomes with the same name found in reference genome: {}".format(chromosomes, ref))

    return sorted(list(chromosomes), key=sp.numericOrder)


def getSQNames(samtools, bamfile):
    header, stderr = subprocess.Popen([samtools, "view", "-H", bamfile], stdout=subprocess.PIPE, shell=False, universal_newlines=True).communicate()
    if stderr is not None:
        raise ValueError("The header of the normal-sample BAM cannot be read with samtools!")
    names = set()
    for line in header.strip().split('\n'):
        line = line.split()
        if len(line) > 0 and line[0] == '@SQ':
            names.add(line[1].split(':')[1].strip())
    return names


def parseRegions(region_file, chromosomes):
    res = {}
    for chro in chromosomes:
        res[chro] = []
    nofound = set()
    with open(region_file, 'r') as f:
        for line in f:
            split = line.strip().split()
            chro = split[0]
            if chro in chromosomes:
                res[chro].append((int(split[1]), int(split[2])))
            else:
                nofound.add(chro)

    for c in nofound:
        sp.log(msg="The chromosome {} present in the provided regions is non-autosome or is not present in the given BAM files\n".format(c), level="WARN")

    for key in res:
        if len(res[key]) == 0:
            raise ValueError(sp.error("The regions of chromosome {} could not be determined.".format(key)))
        res[key].sort(key=lambda x : x[0])
        if not all(a[0]<=a[1] and a[1]<=b[0] and b[0]<=b[1] for a, b in zip(res[key], res[key][1:])):
            raise ValueError(sp.error("The regions provided for chromosome {} are non-disjoint or a region start is greater than corresponding region end".format(key)))

    return res<|MERGE_RESOLUTION|>--- conflicted
+++ resolved
@@ -2,18 +2,14 @@
 import os.path
 import argparse
 import subprocess
-<<<<<<< HEAD
 import shlex
 import pandas as pd
 from glob import glob
-=======
->>>>>>> 9b52f695
 
 from . import Supporting as sp
 from hatchet import config, __version__
 
 
-<<<<<<< HEAD
 def parse_array_arguments(args=None):    
     parser = argparse.ArgumentParser(description = "Aggregate count information to form input to adaptive binning.")
     parser.add_argument('-s', '--stem', type = str, help = 'Path to HATCHet working directory with /baf and /counts subdirectories (default: current directory', default = config.abin.stem)
@@ -321,10 +317,7 @@
             "compression" : args.compression   
     }
 
-def parse_snp_arguments(args=None):
-=======
 def parse_genotype_snps_arguments(args=None):
->>>>>>> 9b52f695
     """
     Parse command line arguments
     Returns:
