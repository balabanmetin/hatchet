from multiprocessing import Process, Queue, JoinableQueue, Lock, Value
from collections import deque
import pysam

<<<<<<< HEAD
import hatchet.utils.ProgressBar as pb
import hatchet.utils.Supporting as sp
=======
from . import ProgressBar as pb
>>>>>>> 8e72a2f2


def bin(samtools, samples, chromosomes, num_workers, q, size, regions, verbose=False):
    # Define a Lock and a shared value for log printing through ProgressBar
    err_lock = Lock()
    counter = Value('i', 0)
    progress_bar = pb.ProgressBar(total=len(samples)*len(chromosomes), length=40, lock=err_lock, counter=counter, verbose=verbose)

    # Establish communication queues
    tasks = JoinableQueue()
    results = Queue()

    # Enqueue jobs
    jobs_count = 0
    for bam in samples:
        for chro in chromosomes:
            tasks.put((bam[0], bam[1], chro))
            jobs_count += 1

    # Setting up the workers
    workers = [Binner(tasks, results, progress_bar, samtools, q, size, regions, verbose) for i in range(min(num_workers, jobs_count))]

    # Add a poison pill for each worker
    for i in range(len(workers)):
        tasks.put(None)

    # Start the workers
    for w in workers:
        w.start()

    # Wait for all of the tasks to finish
    tasks.join()

    # Get the results
    sorted_results = {}
    for i in range(jobs_count):
        res = results.get()
        sorted_results[res[0][0], res[0][1]] = res

    # Close Queues
    tasks.close()
    results.close()

    # Ensure each worker terminates
    for w in workers:
        w.terminate()
        w.join()

    return sorted_results


class Binner(Process):

    def __init__(self, task_queue, result_queue, progress_bar, samtools, q, size, regions, verbose):
        Process.__init__(self)
        self.task_queue = task_queue
        self.result_queue = result_queue
        self.progress_bar = progress_bar
        self.samtools = samtools
        self.q = q
        self.size = size
        self.regions = regions
        self.verbose = verbose

    def run(self):
        while True:
            next_task = self.task_queue.get()
            if next_task is None:
                # Poison pill means shutdown
                self.task_queue.task_done()
                break

            self.progress_bar.progress(advance=False, msg="{} starts on {} for {})".format(self.name, next_task[1], next_task[2]))
            bins = self.binChr(bamfile=next_task[0], samplename=next_task[1], chromosome=next_task[2])
            self.progress_bar.progress(advance=True, msg="{} ends on {} for {})".format(self.name, next_task[1], next_task[2]))
            self.task_queue.task_done()
            self.result_queue.put(bins)
        return

    def binChr(self, bamfile, samplename, chromosome):
        read_callback = lambda r: r.mapping_quality >= self.q
        sam = pysam.AlignmentFile(bamfile, 'rb')
        bins = deque()
        for start, end in self.regions[chromosome]:
            while start < end:
                stop = min(start + self.size, end)
                if start > 0:
                    n_reads = sam.count(chromosome, start=start-1, stop=stop, read_callback=read_callback)
                else:
                    n_reads = sam.count(chromosome, start=0, stop=stop, read_callback=read_callback)
                bins.append((samplename, chromosome, max(start, 1), stop, str(n_reads)))
                start += self.size
        return list(bins)<|MERGE_RESOLUTION|>--- conflicted
+++ resolved
@@ -2,12 +2,7 @@
 from collections import deque
 import pysam
 
-<<<<<<< HEAD
-import hatchet.utils.ProgressBar as pb
-import hatchet.utils.Supporting as sp
-=======
 from . import ProgressBar as pb
->>>>>>> 8e72a2f2
 
 
 def bin(samtools, samples, chromosomes, num_workers, q, size, regions, verbose=False):
