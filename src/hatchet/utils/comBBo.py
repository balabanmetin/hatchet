--- conflicted
+++ resolved
@@ -6,11 +6,6 @@
 import numpy as np
 from scipy.stats import beta
 
-<<<<<<< HEAD
-import hatchet.utils.ProgressBar as pb
-import hatchet.utils.Supporting as sp
-from hatchet.utils.ArgParsing import parse_combbo_args
-=======
 from . import ProgressBar as pb
 from . import Supporting as sp
 from .ArgParsing import parse_combbo_args
@@ -18,7 +13,6 @@
 from collections import defaultdict
 from collections import deque
 
->>>>>>> 8e72a2f2
 
 
 def main(args=None):
