#!/usr/bin/env bash

####################################################################################
# Please set up the correct configuration values here below before running HATCHet #
####################################################################################

REF="/path/to/reference.fa" #Please make sure to have produced the reference dictionary /path/to/reference.dict
SAM="/path/to/samtools-home/bin/" #Uncomment if samtools is already in PATH
BCF="/path/to/bcftools-home/bin/" #Uncomment if bcftools is already in PATH
XDIR="/path/to/running-dir/"
NORMAL="/path/to/matched-normal.bam"
BAMS="/path/to/tumor-sample1.bam /path/to/tumor-sample2.bam"
NAMES="Primary Met" #Use the same order as the related tumor BAM files in BAMS above
J=$(python -c 'import multiprocessing as mp; print mp.cpu_count()') #Replace with fixed number if you do not want to use all available cpus 
MINREADS=8 #Use 8 for WGS with >30x and 20 for WES with ~100x
MAXREADS=300 #Use 300 for WGS with >30x and Use 1000 for WES with ~100x
LIST=""
#We reccommend to provide a list of known SNPs, please uncomment the appropriate one below according to the provided reference genome
#If a list is not provided, all genomic positions will be genotyped by BCFtools and will be considered for selection of heterozygous SNPs
#To improve running time or in case of slow download speeed, please do not provide a list.
#Uncomment the following for reference genome hg19 with `chr` notation
#LIST="https://ftp.ncbi.nih.gov/snp/organisms/human_9606_b151_GRCh37p13/VCF/GATK/00-All.vcf.gz"
#Uncomment the following for reference genome hg19 without `chr` notation
#LIST="https://ftp.ncbi.nih.gov/snp/organisms/human_9606_b151_GRCh37p13/VCF/00-All.vcf.gz"
#Uncomment the following for reference genome hg38 with `chr` notation
#LIST="https://ftp.ncbi.nih.gov/snp/organisms/human_9606_b151_GRCh38p7/VCF/GATK/00-All.vcf.gz"
#Uncomment the following for reference genome hg38 without `chr` notation
#LIST="https://ftp.ncbi.nih.gov/snp/organisms/human_9606_b151_GRCh38p7/VCF/00-All.vcf.gz"

####################################################################################


##################################################################
# For default run please execute the following without changes   #
# Otherwise please follow the related HATCHet's reccommendations #
# To run HATCHet with phasing of SNPs please see below           #
##################################################################
set -e
set -o xtrace
PS4='\''[\t]'\'
ALLNAMES="Normal ${NAMES}"
export PATH=$PATH:${SAM}
export PATH=$PATH:${BCF}
<<<<<<< HEAD
#source /path/to/virtualenv-python3.8/bin/activate
=======
export OPENBLAS_NUM_THREADS=1
export OMP_NUM_THREADS=1
#source /path/to/virtualenv-python2.7/bin/activate
>>>>>>> a933a05b

cd ${XDIR}
RDR="rdr/"
mkdir -p ${RDR}
SNP="snps/"
mkdir -p ${SNP}
BAF="baf/"
mkdir -p ${BAF}
BB="bb/"
mkdir -p ${BB}
BBC="bbc/"
mkdir -p ${BBC}
PLO="plots/"
mkdir -p ${PLO}
RES="results/"
mkdir -p ${RES}
SUM="summary/"
mkdir -p ${SUM}

python2 -m hatchet binBAM -N ${NORMAL} -T ${BAMS} -S ${ALLNAMES} -b 50kb -g ${REF} -j ${J} -O ${RDR}normal.rdr -o ${RDR}tumor.rdr -t ${RDR}total.tsv |& tee ${RDR}bins.log

python2 -m hatchet SNPCaller -N ${NORMAL} -r ${REF} -j ${J} -c ${MINREADS} -C ${MAXREADS} -R ${LIST} -o ${SNP} |& tee ${BAF}bafs.log

<<<<<<< HEAD
\time -v python3 -m hatchet binBAM -st ${SAM} -N ${NORMAL} -T ${BAMS} -S ${ALLNAMES} -b 50kb -g ${REF} -j ${J} -q 11 -O ${BIN}normal.bin -o ${BIN}bulk.bin -v &> ${BIN}bins.log

\time -v python3 -m hatchet deBAF -bt ${BCF} -st ${SAM} -N ${NORMAL} -T ${BAMS} -S ${ALLNAMES} -r ${REF} -j ${J} -q 11 -Q 11 -U 11 -c 8 -C 300 -O ${BAF}normal.baf -o ${BAF}bulk.baf -v &> ${BAF}bafs.log

\time -v python3 -m hatchet comBBo -c ${BIN}normal.bin -C ${BIN}bulk.bin -B ${BAF}bulk.baf -m MIRROR -e 12 > ${BB}bulk.bb

\time -v python3 -m hatchet cluBB ${BB}bulk.bb -o ${BBC}bulk.seg -O ${BBC}bulk.bbc -e ${RANDOM} -tB 0.04 -tR 0.15 -d 0.08

cd ${ANA}
\time -v python3 -m hatchet BBot -c RD --figsize 6,3 ${BBC}bulk.bbc &
\time -v python3 -m hatchet BBot -c CRD --figsize 6,3 ${BBC}bulk.bbc &
\time -v python3 -m hatchet BBot  -c BAF --figsize 6,3 ${BBC}bulk.bbc &
\time -v python3 -m hatchet BBot  -c BB ${BBC}bulk.bbc &
\time -v python3 -m hatchet BBot  -c CBB ${BBC}bulk.bbc -tS 0.01 &
wait

cd ${RES}
\time -v python3 -m hatchet solve -i ${BBC}bulk -n2,8 -p 400 -v 3 -u 0.03 -r ${RANDOM} -j ${J} -eD 6 -eT 12 -g 0.35 -l 0.6 &> >(tee >(grep -v Progress > hatchet.log))
=======
python2 -m hatchet deBAF -N ${NORMAL} -T ${BAMS} -S ${ALLNAMES} -r ${REF} -j ${J} -c ${MINREADS} -C ${MAXREADS} -L ${SNP}*.vcf.gz -O ${BAF}normal.baf -o ${BAF}tumor.baf |& tee ${BAF}bafs.log

################################################################################################################################
# To run HATCHet with phasing please do the following:                                                                         #
# 1. Use a phasing algorithm with the SNP VCF files generated in ${SNP}*.vcf.gz (snps folder by default)                       #
# 2. Combine the phased SNPs for all chromosomes in a unique phased file with `CHROM  POS  PHASE` where:                       #
#      - CHROM is the chromosome of the SNP;                                                                                   #
#      - POS is the genomic position of the SNP;                                                                               #
#      - PHASE is any string that contains 0|1 and 1|0 (lines without those will be excluded as well as those starting with #) #
# 3. Provide the path to the phased file in the variable PHASE here below                                                      #
# 4. Choose haplotype block size BLOCK, 50kb is used by default
# Note: a phased VCF file (with phased genotypes 0|1 and 1|0) works and `bcftools concat` can be used to combine chromosomes   #                                         #
# If using reference-phasing algorithm please make sure the ouput VCF are w.r.t. same reference genome, otherwise please       #
# use LiftOver to convert it or bcftools --annotate to add or remove `chr` notation                                            #
################################################################################################################################
PHASE="None"
BLOCK="50kb"

python2 -m hatchet comBBo -c ${RDR}normal.rdr -C ${RDR}tumor.rdr -B ${BAF}tumor.baf -t ${RDR}total.tsv -p ${PHASE} -l ${BLOCK} -e ${RANDOM} > ${BB}bulk.bb

python2 -m hatchet cluBB ${BB}bulk.bb -o ${BBC}bulk.seg -O ${BBC}bulk.bbc -e ${RANDOM} -tB 0.04 -tR 0.15 -d 0.08

cd ${PLO}
python2 -m hatchet BBot -c RD --figsize 6,3 ../${BBC}bulk.bbc
python2 -m hatchet BBot -c CRD --figsize 6,3 ../${BBC}bulk.bbc
python2 -m hatchet BBot -c BAF --figsize 6,3 ../${BBC}bulk.bbc
python2 -m hatchet BBot -c BB ../${BBC}bulk.bbc
python2 -m hatchet BBot -c CBB ../${BBC}bulk.bbc -tS 0.01

cd ../${RES}
python2 -m hatchet solve -i ../${BBC}bulk -n2,6 -p 400 -u 0.03 -r ${RANDOM} -j ${J} -eD 6 -eT 12 -g 0.35 -l 0.6 &> >(tee >(grep -v Progress > hatchet.log))
>>>>>>> a933a05b

## Increase -l to 0.6 to decrease the sensitivity in high-variance or noisy samples, and decrease it to -l 0.3 in low-variance samples to increase the sensitivity and explore multiple solutions with more clones.
## Increase -u if solutions have clone proportions equal to the minimum threshold -u
## Decrease the number of restarts to 200 or 100 for fast runs, as well as user can increase the number of clones to -n 2,8 when appropriate or when previous runs suggest fewer clones (i.e. OBJ function keeps decreasing).
## Increase the single-clone confidence to `-c 0.6` to increase the confidence in the presence of a single tumor clone and further increase this value when interested in a single clone.

cd ../${SUM}
python -m hatchet BBeval ../${RES}/best.bbc.ucn
<|MERGE_RESOLUTION|>--- conflicted
+++ resolved
@@ -41,13 +41,8 @@
 ALLNAMES="Normal ${NAMES}"
 export PATH=$PATH:${SAM}
 export PATH=$PATH:${BCF}
-<<<<<<< HEAD
-#source /path/to/virtualenv-python3.8/bin/activate
-=======
 export OPENBLAS_NUM_THREADS=1
 export OMP_NUM_THREADS=1
-#source /path/to/virtualenv-python2.7/bin/activate
->>>>>>> a933a05b
 
 cd ${XDIR}
 RDR="rdr/"
@@ -67,31 +62,11 @@
 SUM="summary/"
 mkdir -p ${SUM}
 
-python2 -m hatchet binBAM -N ${NORMAL} -T ${BAMS} -S ${ALLNAMES} -b 50kb -g ${REF} -j ${J} -O ${RDR}normal.rdr -o ${RDR}tumor.rdr -t ${RDR}total.tsv |& tee ${RDR}bins.log
+python3 -m hatchet binBAM -N ${NORMAL} -T ${BAMS} -S ${ALLNAMES} -b 50kb -g ${REF} -j ${J} -O ${RDR}normal.rdr -o ${RDR}tumor.rdr -t ${RDR}total.tsv |& tee ${RDR}bins.log
 
-python2 -m hatchet SNPCaller -N ${NORMAL} -r ${REF} -j ${J} -c ${MINREADS} -C ${MAXREADS} -R ${LIST} -o ${SNP} |& tee ${BAF}bafs.log
+python3 -m hatchet SNPCaller -N ${NORMAL} -r ${REF} -j ${J} -c ${MINREADS} -C ${MAXREADS} -R ${LIST} -o ${SNP} |& tee ${BAF}bafs.log
 
-<<<<<<< HEAD
-\time -v python3 -m hatchet binBAM -st ${SAM} -N ${NORMAL} -T ${BAMS} -S ${ALLNAMES} -b 50kb -g ${REF} -j ${J} -q 11 -O ${BIN}normal.bin -o ${BIN}bulk.bin -v &> ${BIN}bins.log
-
-\time -v python3 -m hatchet deBAF -bt ${BCF} -st ${SAM} -N ${NORMAL} -T ${BAMS} -S ${ALLNAMES} -r ${REF} -j ${J} -q 11 -Q 11 -U 11 -c 8 -C 300 -O ${BAF}normal.baf -o ${BAF}bulk.baf -v &> ${BAF}bafs.log
-
-\time -v python3 -m hatchet comBBo -c ${BIN}normal.bin -C ${BIN}bulk.bin -B ${BAF}bulk.baf -m MIRROR -e 12 > ${BB}bulk.bb
-
-\time -v python3 -m hatchet cluBB ${BB}bulk.bb -o ${BBC}bulk.seg -O ${BBC}bulk.bbc -e ${RANDOM} -tB 0.04 -tR 0.15 -d 0.08
-
-cd ${ANA}
-\time -v python3 -m hatchet BBot -c RD --figsize 6,3 ${BBC}bulk.bbc &
-\time -v python3 -m hatchet BBot -c CRD --figsize 6,3 ${BBC}bulk.bbc &
-\time -v python3 -m hatchet BBot  -c BAF --figsize 6,3 ${BBC}bulk.bbc &
-\time -v python3 -m hatchet BBot  -c BB ${BBC}bulk.bbc &
-\time -v python3 -m hatchet BBot  -c CBB ${BBC}bulk.bbc -tS 0.01 &
-wait
-
-cd ${RES}
-\time -v python3 -m hatchet solve -i ${BBC}bulk -n2,8 -p 400 -v 3 -u 0.03 -r ${RANDOM} -j ${J} -eD 6 -eT 12 -g 0.35 -l 0.6 &> >(tee >(grep -v Progress > hatchet.log))
-=======
-python2 -m hatchet deBAF -N ${NORMAL} -T ${BAMS} -S ${ALLNAMES} -r ${REF} -j ${J} -c ${MINREADS} -C ${MAXREADS} -L ${SNP}*.vcf.gz -O ${BAF}normal.baf -o ${BAF}tumor.baf |& tee ${BAF}bafs.log
+python3 -m hatchet deBAF -N ${NORMAL} -T ${BAMS} -S ${ALLNAMES} -r ${REF} -j ${J} -c ${MINREADS} -C ${MAXREADS} -L ${SNP}*.vcf.gz -O ${BAF}normal.baf -o ${BAF}tumor.baf |& tee ${BAF}bafs.log
 
 ################################################################################################################################
 # To run HATCHet with phasing please do the following:                                                                         #
@@ -109,20 +84,19 @@
 PHASE="None"
 BLOCK="50kb"
 
-python2 -m hatchet comBBo -c ${RDR}normal.rdr -C ${RDR}tumor.rdr -B ${BAF}tumor.baf -t ${RDR}total.tsv -p ${PHASE} -l ${BLOCK} -e ${RANDOM} > ${BB}bulk.bb
+python3 -m hatchet comBBo -c ${RDR}normal.rdr -C ${RDR}tumor.rdr -B ${BAF}tumor.baf -t ${RDR}total.tsv -p ${PHASE} -l ${BLOCK} -e ${RANDOM} > ${BB}bulk.bb
 
-python2 -m hatchet cluBB ${BB}bulk.bb -o ${BBC}bulk.seg -O ${BBC}bulk.bbc -e ${RANDOM} -tB 0.04 -tR 0.15 -d 0.08
+python3 -m hatchet cluBB ${BB}bulk.bb -o ${BBC}bulk.seg -O ${BBC}bulk.bbc -e ${RANDOM} -tB 0.04 -tR 0.15 -d 0.08
 
 cd ${PLO}
-python2 -m hatchet BBot -c RD --figsize 6,3 ../${BBC}bulk.bbc
-python2 -m hatchet BBot -c CRD --figsize 6,3 ../${BBC}bulk.bbc
-python2 -m hatchet BBot -c BAF --figsize 6,3 ../${BBC}bulk.bbc
-python2 -m hatchet BBot -c BB ../${BBC}bulk.bbc
-python2 -m hatchet BBot -c CBB ../${BBC}bulk.bbc -tS 0.01
+python3 -m hatchet BBot -c RD --figsize 6,3 ../${BBC}bulk.bbc
+python3 -m hatchet BBot -c CRD --figsize 6,3 ../${BBC}bulk.bbc
+python3 -m hatchet BBot -c BAF --figsize 6,3 ../${BBC}bulk.bbc
+python3 -m hatchet BBot -c BB ../${BBC}bulk.bbc
+python3 -m hatchet BBot -c CBB ../${BBC}bulk.bbc -tS 0.01
 
 cd ../${RES}
-python2 -m hatchet solve -i ../${BBC}bulk -n2,6 -p 400 -u 0.03 -r ${RANDOM} -j ${J} -eD 6 -eT 12 -g 0.35 -l 0.6 &> >(tee >(grep -v Progress > hatchet.log))
->>>>>>> a933a05b
+python3 -m hatchet solve -i ../${BBC}bulk -n2,6 -p 400 -u 0.03 -r ${RANDOM} -j ${J} -eD 6 -eT 12 -g 0.35 -l 0.6 &> >(tee >(grep -v Progress > hatchet.log))
 
 ## Increase -l to 0.6 to decrease the sensitivity in high-variance or noisy samples, and decrease it to -l 0.3 in low-variance samples to increase the sensitivity and explore multiple solutions with more clones.
 ## Increase -u if solutions have clone proportions equal to the minimum threshold -u
@@ -130,4 +104,4 @@
 ## Increase the single-clone confidence to `-c 0.6` to increase the confidence in the presence of a single tumor clone and further increase this value when interested in a single clone.
 
 cd ../${SUM}
-python -m hatchet BBeval ../${RES}/best.bbc.ucn
+python3 -m hatchet BBeval ../${RES}/best.bbc.ucn
