--- conflicted
+++ resolved
@@ -76,18 +76,11 @@
 
 setup(
     name='hatchet',
-<<<<<<< HEAD
-    version='0.4.1',
-    packages=['hatchet', 'hatchet.utils', 'hatchet.bin', 'hatchet.resources', 'hatchet.utils.solve'],
+    version='0.4.4',
+    packages=['hatchet', 'hatchet.utils', 'hatchet.bin', 'hatchet.resources', 'hatchet.utils.solve', 'hatchet.data'],
     package_dir={'': 'src'},
-    package_data={'hatchet': ['hatchet.ini'],
+    package_data={'hatchet': ['hatchet.ini'], 'hatchet.data': ['*'],
                   'hatchet.resources' : ['hg19.centromeres.txt', 'hg38.centromeres.txt']},
-=======
-    version='0.4.4',
-    packages=['hatchet', 'hatchet.utils', 'hatchet.utils.solve', 'hatchet.bin', 'hatchet.data'],
-    package_dir={'': 'src'},
-    package_data={'hatchet': ['hatchet.ini'], 'hatchet.data': ['*']},
->>>>>>> 9892f8c2
     ext_modules=[] if os.environ.get('HATCHET_BUILD_NOEXT', '0') == '1' else [CMakeExtension('hatchet.solve')],
     cmdclass=dict(build_ext=CMakeBuild),
     zip_safe=False,
