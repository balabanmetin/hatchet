# The first version of setuptools capable of dealing with a pyproject.toml
# See https://pip.pypa.io/en/stable/reference/pip/#pep-517-and-518-support

# We *could* in addition, specify the first version of pip capable of recognizing `python_requires` (9.0.1)
# See https://packaging.python.org/guides/distributing-packages-using-setuptools/#python-requires
# But that fails under a conda environment (as does any approach that does `import pip`)
# so this is best we can do for now.

import pkg_resources
pkg_resources.require(['setuptools >= 40.8.0'])

import os
import re
import sys
import platform
import subprocess
import shutil

from setuptools import setup, Extension
from setuptools.command.build_ext import build_ext
from distutils.version import LooseVersion


class CMakeExtension(Extension):
    def __init__(self, name, sourcedir=''):
        Extension.__init__(self, name, sources=[])
        self.sourcedir = os.path.abspath(sourcedir)


class CMakeBuild(build_ext):
    def run(self):
        try:
            out = subprocess.check_output(['cmake', '--version'])
        except OSError:
            raise RuntimeError("CMake must be installed to build the following extensions: " +
                               ", ".join(e.name for e in self.extensions))

        if platform.system() == "Windows":
            cmake_version = LooseVersion(re.search(r'version\s*([\d.]+)', out.decode()).group(1))
            if cmake_version < '3.1.0':
                raise RuntimeError("CMake >= 3.1.0 is required on Windows")

        for ext in self.extensions:
            self.build_extension(ext)

    def build_extension(self, ext):
        extdir = os.path.abspath(os.path.dirname(self.get_ext_fullpath(ext.name)))
        cmake_args = ['-DCMAKE_INSTALL_PREFIX=' + extdir,
                      '-DCMAKE_LIBRARY_OUTPUT_DIRECTORY=' + extdir,
                      '-DGUROBI_HOME=' + os.environ.get('GUROBI_HOME', ''),
                      '-DPYTHON_EXECUTABLE=' + sys.executable]

        # TODO: "Release" generates a solve binary that coredumps on Linux - investigate.
        cfg = 'Debug' if self.debug else ''  # else 'Release'
        build_args = ['--config', cfg]

        if platform.system() == "Windows":
            cmake_args += ['-DCMAKE_LIBRARY_OUTPUT_DIRECTORY_{}={}'.format(cfg.upper(), extdir)]
            if sys.maxsize > 2**32:
                cmake_args += ['-A', 'x64']
            build_args += ['--', '/m']
        else:
            cmake_args += ['-DCMAKE_BUILD_TYPE=' + cfg]
            build_args += ['--', '-j2']

        env = os.environ.copy()
        env['CXXFLAGS'] = '{} -DVERSION_INFO=\\"{}\\"'.format(env.get('CXXFLAGS', ''),
                                                              self.distribution.get_version())
        if os.path.exists(self.build_temp):
            shutil.rmtree(self.build_temp)
        os.makedirs(self.build_temp)

        subprocess.check_call(['cmake', ext.sourcedir] + cmake_args, cwd=self.build_temp, env=env)
        subprocess.check_call(['cmake', '--build', '.', '--target', 'install'] + build_args, cwd=self.build_temp)


setup(
    name='hatchet',
<<<<<<< HEAD
    version='0.3.2',
    packages=['hatchet', 'hatchet.utils', 'hatchet.bin', 'hatchet.resources'],
=======
    version='0.3.3',
    packages=['hatchet', 'hatchet.utils', 'hatchet.bin'],
>>>>>>> 4d284722
    package_dir={'': 'src'},
    package_data={'hatchet': ['hatchet.ini'],
                  'hatchet.resources' : ['*.pos', '*.txt']},
    ext_modules=[CMakeExtension('hatchet.solve')],
    cmdclass=dict(build_ext=CMakeBuild),
    zip_safe=False,

    python_requires='>=3.7',

    entry_points={
        'console_scripts': [
            'hatchet = hatchet.__main__:main',
        ],
    },

    install_requires=[
        'biopython',
        'matplotlib',
        'pandas',
        'psutil',
        'pysam',
        'requests',
        'seaborn',
        'scikit-learn',
        'scikit-image',
        'scipy'
    ],

    extras_require={
        'dev': ['pytest', 'mock', 'numpydoc', 'sphinx', 'sphinxcontrib-bibtex<2.0.0', 'sphinx-rtd-theme', 'recommonmark', 'sphinx-markdown-tables']
    }

)<|MERGE_RESOLUTION|>--- conflicted
+++ resolved
@@ -76,13 +76,8 @@
 
 setup(
     name='hatchet',
-<<<<<<< HEAD
-    version='0.3.2',
-    packages=['hatchet', 'hatchet.utils', 'hatchet.bin', 'hatchet.resources'],
-=======
     version='0.3.3',
     packages=['hatchet', 'hatchet.utils', 'hatchet.bin'],
->>>>>>> 4d284722
     package_dir={'': 'src'},
     package_data={'hatchet': ['hatchet.ini'],
                   'hatchet.resources' : ['*.pos', '*.txt']},
