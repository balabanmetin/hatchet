# The first version of setuptools capable of dealing with a pyproject.toml
# See https://pip.pypa.io/en/stable/reference/pip/#pep-517-and-518-support

# We *could* in addition, specify the first version of pip capable of recognizing `python_requires` (9.0.1)
# See https://packaging.python.org/guides/distributing-packages-using-setuptools/#python-requires
# But that fails under a conda environment (as does any approach that does `import pip`)
# so this is best we can do for now.

import pkg_resources
pkg_resources.require(['setuptools >= 40.8.0'])

import os
import re
import sys
import platform
import subprocess
import shutil

from setuptools import setup, Extension
from setuptools.command.build_ext import build_ext
from distutils.version import LooseVersion


class CMakeExtension(Extension):
    def __init__(self, name, sourcedir=''):
        Extension.__init__(self, name, sources=[])
        self.sourcedir = os.path.abspath(sourcedir)


class CMakeBuild(build_ext):
    def run(self):
        try:
            out = subprocess.check_output(['cmake', '--version'])
        except OSError:
            raise RuntimeError("CMake must be installed to build the following extensions: " +
                               ", ".join(e.name for e in self.extensions))

        if platform.system() == "Windows":
            cmake_version = LooseVersion(re.search(r'version\s*([\d.]+)', out.decode()).group(1))
            if cmake_version < '3.1.0':
                raise RuntimeError("CMake >= 3.1.0 is required on Windows")

        for ext in self.extensions:
            self.build_extension(ext)

    def build_extension(self, ext):
        extdir = os.path.abspath(os.path.dirname(self.get_ext_fullpath(ext.name)))
        cmake_args = ['-DCMAKE_INSTALL_PREFIX=' + extdir,
                      '-DCMAKE_LIBRARY_OUTPUT_DIRECTORY=' + extdir,
                      '-DGUROBI_HOME=' + os.environ.get('GUROBI_HOME', ''),
                      '-DPYTHON_EXECUTABLE=' + sys.executable]

        # TODO: "Release" generates a solve binary that coredumps on Linux - investigate.
        cfg = 'Debug' if self.debug else ''  # else 'Release'
        build_args = ['--config', cfg]

        if platform.system() == "Windows":
            cmake_args += ['-DCMAKE_LIBRARY_OUTPUT_DIRECTORY_{}={}'.format(cfg.upper(), extdir)]
            if sys.maxsize > 2**32:
                cmake_args += ['-A', 'x64']
            build_args += ['--', '/m']
        else:
            cmake_args += ['-DCMAKE_BUILD_TYPE=' + cfg]
            build_args += ['--', '-j2']

        env = os.environ.copy()
        env['CXXFLAGS'] = '{} -DVERSION_INFO=\\"{}\\"'.format(env.get('CXXFLAGS', ''),
                                                              self.distribution.get_version())
        if os.path.exists(self.build_temp):
            shutil.rmtree(self.build_temp)
        os.makedirs(self.build_temp)

        subprocess.check_call(['cmake', ext.sourcedir] + cmake_args, cwd=self.build_temp, env=env)
        subprocess.check_call(['cmake', '--build', '.', '--target', 'install'] + build_args, cwd=self.build_temp)


setup(
    name='hatchet',
<<<<<<< HEAD
    version='0.2.3',
    packages=['hatchet', 'hatchet.utils', 'hatchet.bin', 'hatchet.resources'],
=======
    version='0.2.9',
    packages=['hatchet', 'hatchet.utils', 'hatchet.bin'],
>>>>>>> 72fbfa37
    package_dir={'': 'src'},
    package_data={'hatchet': ['hatchet.ini'],
                  'hatchet.resources' : ['*.pos']},
    ext_modules=[CMakeExtension('hatchet.solve')],
    cmdclass=dict(build_ext=CMakeBuild),
    zip_safe=False,

    python_requires='>=3.7',

    install_requires=[
        'biopython',
        'matplotlib',
        'pandas',
        'psutil',
        'pysam',
        'requests',
        'seaborn',
        'scikit-learn',
        'scipy'
    ],

    extras_require={
        'dev': ['pytest', 'mock']
    }

)<|MERGE_RESOLUTION|>--- conflicted
+++ resolved
@@ -76,13 +76,8 @@
 
 setup(
     name='hatchet',
-<<<<<<< HEAD
-    version='0.2.3',
+    version='0.2.9',
     packages=['hatchet', 'hatchet.utils', 'hatchet.bin', 'hatchet.resources'],
-=======
-    version='0.2.9',
-    packages=['hatchet', 'hatchet.utils', 'hatchet.bin'],
->>>>>>> 72fbfa37
     package_dir={'': 'src'},
     package_data={'hatchet': ['hatchet.ini'],
                   'hatchet.resources' : ['*.pos']},
